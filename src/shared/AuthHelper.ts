--- conflicted
+++ resolved
@@ -1,11 +1,6 @@
-<<<<<<< HEAD
 import { Config } from "./Config.ts";
 import { DatabaseHelper, SupportedGames, User, UserRoles } from "./Database.ts";
-=======
-import { Config } from "./Config";
-import { DatabaseHelper, Mod, SupportedGames, User, UserRoles } from "./Database";
 import { Request, Response } from "express";
->>>>>>> 06efebfa
 
 // eslint-disable-next-line quotes
 declare module 'express-session' {
@@ -29,14 +24,9 @@
  * @param {(SupportedGames|null|true)} [gameName=null] if null or false, the user must have the role sitewide. If true, the user must have the role in any game. If a SupportedGames, the user must have the role in that game.
  */
 // setting the type in this way is stupid but it works for callbacks
-<<<<<<< HEAD
-export async function validateSession(req: any, res: any, role: UserRoles|boolean = UserRoles.Admin, gameName:SupportedGames|null|boolean = null, handleRequest:boolean = true): Promise<{ user: User } | { user: null }> {
+export async function validateSession(req: Request, res: Response, role: UserRoles|boolean = UserRoles.Admin, gameName:SupportedGames|null|boolean = null, handleRequest:boolean = true): Promise<{ user: User } | { user: null }> {
     
-    let sessionId = req?.session?.userId as number | undefined;
-=======
-export async function validateSession(req: Request, res: Response, role: UserRoles|boolean = UserRoles.Admin, gameName:SupportedGames|null|boolean = null, handleRequest:boolean = true): Promise<{ user: User } | { user: null }> {
-    let sessionId = req.bbmAuth?.userId as number|undefined;
->>>>>>> 06efebfa
+    let sessionId = req?.bbmAuth?.userId as number|undefined | undefined;
     // check for devmode options
     if (Config.devmode && Config.authBypass) {
         let user = await DatabaseHelper.database.Users.findOne({ where: { id: 1 } });
