// eslint-disable-next-line @typescript-eslint/ban-ts-comment
import { Categories, Platform, Status, UserRoles } from '../shared/Database.ts';
import swaggerAutogen from 'swagger-autogen';
import { OpenAPIV3_1 } from 'openapi-types';
import { ApprovalAction } from './routes/approval.ts';
import fs from 'fs';
type SchemaObject = OpenAPIV3_1.SchemaObject;

// docs: https://swagger-autogen.github.io/docs/getting-started/quick-start/
const options = {
    openapi: `3.1.0`,
    language: `en-US`,
};

// #region Raw DB Objects
const DBObject: OpenAPIV3_1.SchemaObject = {
    type: `object`,
    properties: {
        id: {
            type: `integer`,
            description: `The object's internal ID.`,
            example: 1,
            minimum: 1,
        },
        createdAt: {
            type: `string`,
            description: `The date the object was added to the database.`,
            example: `2023-10-01T00:00:00.000Z`,
        },
        updatedAt: {
            type: `string`,
            description: `The date the object was last updated.`,
            example: `2023-10-01T00:00:00.000Z`,
        },
        deletedAt: {
            type: [`string`, `null`],
            description: `The date the object was deleted from the database.`,
            example: `2023-10-01T00:00:00.000Z`,
        },
    }
};
const ProjectDBObject: OpenAPIV3_1.SchemaObject = {
    type: `object`,
    properties: {
        name: {
            type: `string`,
            description: `The name of the project.`,
            example: `Example Project`
        },
        summary: {
            type: `string`,
            description: `The summary of the project.`,
            example: `This is an example project.`
        },
        description: {
            type: `string`,
            description: `The description of the project. Supports markdown.`,
            example: `This is an example project. It is used as an example for the API documentation.`
        },
        gameName: {
            type: `string`,
            description: `The name of the game this project is for. Must be a game that is returned by the /games endpoint.`,
            example: `BeatSaber`,
            default: `BeatSaber`
        },
        category: {
            type: `string`,
            enum: Object.values(Categories),
        },
        authorIds: {
            type: `array`,
            items: { type: `number` },
            description: `The IDs of the authors of this project. This id can be resolved to a user object using the /users/{id} endpoint.`,
        },
        status: {
            type: `string`,
            enum: Object.values(Status),
        },
        iconFileName: {
            type: `string`,
            default: `default.png`,
        },
        gitUrl: {
            type: `string`,
        },
        statusHistory: {
            type: `array`,
            items: {
                type: `object`,
                properties: {
                    status: {
                        type: `string`,
                        enum: Object.values(Status),
                    },
                    reason: {
                        type: `string`,
                        description: `The reason for the status change. This is used to track the history of the project's status.`,
                        example: `This project is currently in development.`,
                    },
                    userId: {
                        type: `integer`,
                        description: `The ID of the user who changed the status.`,
                        example: 1,
                    },
                    setAt: {
                        type: `string`,
                        description: `The date the status was changed.`,
                        example: `2023-10-01T00:00:00.000Z`,
                    },
                }
            },
        },
        lastApprovedById: {
            type: [`integer`, `null`],
            default: null,
        },
        lastUpdatedById: {
            type: `integer`,
        },
        ...DBObject.properties
    }
};
const VersionDBObject: OpenAPIV3_1.SchemaObject = {
    type: `object`,
    properties: {
        projectId: {
            type: `integer`,
            description: `The parent project's internal ID.`,
            example: 1
        },
        modVersion: {
            type: `string`,
            description: `The version string. This is used to identify the version of the mod. This must be SemVer compliant.`,
            example: `1.0.0`
        },
        authorId: {
            type: `integer`,
            description: `The ID of the user who uploaded/authored this version.`
        },
        platform: {
            type: `string`,
            enum: Object.values(Platform),
        },
        zipHash: {
            type: `string`,
            description: `The hash of the zip file. This is used to find and download the zip file. Will be a MD5 hash.`,
            example: `34e6985de8fbf7b525fc841c2cb45786`
        },
        contentHashes: {
            type: `array`,
            items: {
                type: `object`,
                properties: {
                    path: {
                        type: `string`,
                    },
                    hash: {
                        type: `string`,
                    }
                }
            }
        },
        status: {
            type: `string`,
            enum: Object.values(Status),
        },
        dependencies: {
            type: `array`,
            items: {
                type: `object`,
                properties: {
                    parentId: {
                        type: `integer`,
                        description: `The ID of the project this version depends on.`
                    },
                    sv: {
                        type: `string`,
                        description: `The comapre version string. This is used to identify the version of the mod. This must be SemVer compliant.`,
                        example: `^1.0.0`
                    }
                },
            },
        },
        supportedGameVersionIds: {
            type: `array`,
            items: { type: `integer`, description: `The ID of the game version this version supports.` },
        },
        downloadCount: {
            type: `integer`,
        },
        fileSize: {
            type: `integer`,
            description: `The size of the file in bytes.`,
            example: 12345678,
            default: 0,
        },
        ...DBObject.properties
    }
};
const UserDBObject: OpenAPIV3_1.SchemaObject = {
    type: `object`,
    properties: {
        username: {
            type: `string`,
            description: `The user's username from GitHub.`,
            example: `saeraphinx`,
        },
        githubId: {
            type: [`integer`, `null`],
            description: `The user's GitHub ID.`,
            example: 123456789,
        },
        sponsorUrl: {
            type: [`string`, `null`],
            description: `The URL to support the user's works financially.`,
            example: `https://www.patreon.com/c/beatsabermods`,
            default: null,
        },
        displayName: {
            type: `string`,
            description: `The user's display name from GitHub. Is editable after registration, and can be different from the GitHub username/display name.`,
            example: `Saeraphinx`,
        },
        roles: {
            type: `object`,
            properties: {
                siteide: {
                    type: `array`,
                    items: { type: `string`, enum: Object.values(UserRoles) },
                    default: [],
                    example: [`admin`],
                    description: `Site-wide roles. Takes precedence over per-game roles.`
                },
                perGame: {
                    type: `object`,
                    example: {
                        "BeatSaber": [`approver`]
                    }
                }
            },
            default: {
                siteide: [],
                perGame: {}
            },
            example: {
                siteide: [`admin`],
                perGame: {
                    "BeatSaber": [`approver`]
                }
            }
        },
        bio: {
            type: `string`,
            description: `The user's bio from GitHub. Is editable after registration. Supports markdown.`,
            example: `j`
        },
        ...DBObject.properties
    }
};
const GameVersionDBObject: OpenAPIV3_1.SchemaObject = {
    type: `object`,
    properties: {
        gameName: {
            type: `string`,
            description: `The name of the game this version is for. This is used to identify the game.`,
            example: `BeatSaber`
        },
        version: {
            type: `string`,
            description: `The version string. This is used to identify the version of the game.`,
            example: `1.0.0`
        },
        ...DBObject.properties
    }
};
const EditApprovalQueueDBObject: OpenAPIV3_1.SchemaObject = {
    type: `object`,
    properties: {
        submitterId: {
            type: `integer`,
            description: `The ID of the user who submitted this edit.`
        },
        objectId: {
            type: `integer`,
            description: `The ID of the object being edited.`
        },
        objectTableName: {
            type: `string`,
            description: `The name of the table that objectId belongs to.`
        },
        object: {
            type: `object`,
            properties: {
                modVersion: {
                    ...VersionDBObject.properties!.modVersion,
                    default: undefined
                },
<<<<<<< HEAD
                platform: VersionDBObject.properties!.platform,
                dependnecies: VersionDBObject.properties!.dependencies,
                supportedGameVersionIds: VersionDBObject.properties!.supportedGameVersionIds,
=======
                platform: ModVersionDBObject.properties!.platform,
                dependencies: ModVersionDBObject.properties!.dependencies,
                supportedGameVersionIds: ModVersionDBObject.properties!.supportedGameVersionIds,
>>>>>>> 220f476d

                name: ProjectDBObject.properties!.name,
                summary: ProjectDBObject.properties!.summary,
                description: ProjectDBObject.properties!.description,
                gameName: ProjectDBObject.properties!.gameName,
                category: ProjectDBObject.properties!.category,
                authorIds: ProjectDBObject.properties!.authorIds,
                gitUrl: ProjectDBObject.properties!.gitUrl,
            }
        },
        approverId: {
            type: [`integer`, `null`],
            description: `The ID of the user who approved this edit.`,
            default: null,
            example: 1
        },
        approved: {
            type: [`boolean`, `null`],
            description: `Whether the edit has been approved or not.`,
            example: false,
            default: null,
        },
        ...DBObject.properties
    }
};
// #endregion
// #region DB API Public Schemas
const UserAPIPublicResponse: OpenAPIV3_1.SchemaObject = UserDBObject;
const GameVersionAPIPublicResponse: OpenAPIV3_1.SchemaObject = GameVersionDBObject;
const ProjectAPIPublicResponse: OpenAPIV3_1.SchemaObject = {
    type: `object`,
    properties: {
        id: ProjectDBObject.properties!.id,
        name: ProjectDBObject.properties!.name,
        summary: ProjectDBObject.properties!.summary,
        description: ProjectDBObject.properties!.description,
        gameName: ProjectDBObject.properties!.gameName,
        category: ProjectDBObject.properties!.category,
        authors: {
            type: `array`,
            items: { allOf: [{ $ref: `#/components/schemas/UserAPIPublicResponse` }] },
        },
        status: ProjectDBObject.properties!.status,
        iconFileName: ProjectDBObject.properties!.iconFileName,
        gitUrl: ProjectDBObject.properties!.gitUrl,
        statusHistory: ProjectDBObject.properties!.statusHistory,
        lastApprovedById: ProjectDBObject.properties!.lastApprovedById,
        lastUpdatedById: ProjectDBObject.properties!.lastUpdatedById,
        createdAt: ProjectDBObject.properties!.createdAt,
        updatedAt: ProjectDBObject.properties!.updatedAt,
    }
};
const VersionAPIPublicResponse: OpenAPIV3_1.SchemaObject = {
    type: `object`,
    properties: {
        id: VersionDBObject.properties!.id,
        projectId: VersionDBObject.properties!.projectId,
        modVersion: VersionDBObject.properties!.modVersion,
        author: {
            $ref: `#/components/schemas/UserAPIPublicResponse`
        },
        platform: VersionDBObject.properties!.platform,
        zipHash: VersionDBObject.properties!.zipHash,
        contentHashes: VersionDBObject.properties!.contentHashes,
        status: VersionDBObject.properties!.status,
        dependencies: {
            type: `array`,
            items: {
                type: `number`,
            }
        },
        supportedGameVersions: {
            type: `array`,
            items: { allOf: [{ $ref: `#/components/schemas/GameVersionAPIPublicResponse` }] },
        },
        downloadCount: VersionDBObject.properties!.downloadCount,
        createdAt: VersionDBObject.properties!.createdAt,
        updatedAt: VersionDBObject.properties!.updatedAt
    },
};
// #endregion
// #region General API Schemas
const APIStatus: OpenAPIV3_1.SchemaObject = {
    type: `object`,
    properties: {
        message: {
            type: `string`,
            description: `Status message.`,
            example: `API is running.`,
            default: `API is running.`
        },
        veryImportantMessage: {
            type: `string`,
            description: `Very important message.`,
            example: `pink cute, era cute, lillie cute, william gay`,
            default: `pink cute, era cute, lillie cute, william gay`
        },
        apiVersion: {
            type: `string`,
            description: `API version (as seen in documentation).`,
            example: `0.0.1`,
            default: `Version not found.`
        },
        gitVersion: {
            type: `string`,
            description: `Git commit hash.`,
            example: `3d94a00`,
            default: `Version not found.`
        },
        isDocker: {
            type: `boolean`,
            description: `Whether the API is running in Docker or not.`,
            example: true,
            default: false
        }
    }
};

const ServerMessage: OpenAPIV3_1.SchemaObject = {
    type: `object`,
    description: `A simple message from the server. Indicates anything from a successful operation to an error message. Most, if not all, endpoints will return this in the event of an error.`,
    properties: {
        message: {
            type: `string`,
            description: `The message to be displayed.`,
        }
    },
    additionalProperties: true,
    example: {
        message: `string`
    }
};
// #endregion
// #region Edit Sucess Schemas
const ProjectEditResponse: OpenAPIV3_1.SchemaObject = {
    type: `object`,
    properties: {
        message: {
            type: `string`,
            description: `The message to be displayed.`,
        },
        project: {
            $ref: `#/components/schemas/ProjectAPIPublicResponse`
        },
    },
};

const VersionEditResponse: OpenAPIV3_1.SchemaObject = {
    type: `object`,
    properties: {
        message: {
            type: `string`,
            description: `The message to be displayed.`,
        },
        version: {
            $ref: `#/components/schemas/VersionDBObject`
        },
    },
};

const EditApprovalQueueResponse: OpenAPIV3_1.SchemaObject = {
    type: `object`,
    properties: {
        message: {
            type: `string`,
            description: `The message to be displayed.`,
        },
        edit: {
            $ref: `#/components/schemas/EditApprovalQueueDBObject`
        },
    },
};
// #endregion
// #region Validator Object Schemas
const zCreateProject: SchemaObject = {
    type: `object`,
    properties: {
        name: ProjectDBObject.properties!.name,
        summary: ProjectDBObject.properties!.summary,
        description: ProjectDBObject.properties!.description,
        category: ProjectDBObject.properties!.category,
        gitUrl: ProjectDBObject.properties!.gitUrl,
        gameName: ProjectDBObject.properties!.gameName,
    }
};

const zCreateVersion: SchemaObject = {
    type: `object`,
    properties: {
        supportedGameVersionIds: VersionDBObject.properties!.supportedGameVersionIds,
        modVersion: VersionDBObject.properties!.modVersion,
        dependencies: VersionDBObject.properties!.dependencies,
        platform: VersionDBObject.properties!.platform,
    }
}

const zUpdateProject: SchemaObject = {
    type: `object`,
    properties: {
        name: ProjectDBObject.properties!.name,
        summary: ProjectDBObject.properties!.summary,
        description: ProjectDBObject.properties!.description,
        category: ProjectDBObject.properties!.category,
        gitUrl: ProjectDBObject.properties!.gitUrl,
        gameName: ProjectDBObject.properties!.gameName,
        authorIds: ProjectDBObject.properties!.authorIds,
    }
};

const zUpdateVersion: SchemaObject = {
    type: `object`,
    properties: {
        supportedGameVersionIds: VersionDBObject.properties!.supportedGameVersionIds,
        modVersion: VersionDBObject.properties!.modVersion,
        dependencies: VersionDBObject.properties!.dependencies,
        platform: VersionDBObject.properties!.platform,
    }
};
const zUpdateUserRoles: SchemaObject = {
    type: `object`,
    properties: {
        userId: UserDBObject.properties!.id,
        gameName: GameVersionDBObject.properties!.gameName,
        role: {
            type: `string`,
            enum: Object.values(UserRoles),
        }
    }
};
const zOAuth2Callback: SchemaObject = {
    type: `object`,
    properties: {
        code: {
            type: `string`,
            description: `The code returned from GitHub.`,
            example: `1234567890abcdef`
        },
        state: {
            type: `string`,
            description: `The state returned from GitHub.`,
            example: `1234567890abcdef`
        }
    }
};
const zApproveObject: SchemaObject = {
    type: `object`,
    required: [`action`],
    properties: {
        action: {
            type: `string`,
            enum: Object.values(ApprovalAction),
            description: `The action to take.`
        },
        reason: {
            type: `string`,
            description: `The reason for the action.`,
        },
    }
};
const ProjectVersionPair: OpenAPIV3_1.SchemaObject = {
    type: `object`,
    properties: {
        project: {
            $ref: `#/components/schemas/ProjectAPIPublicResponse`
        },
        version: {
            $ref: `#/components/schemas/VersionAPIPublicResponse`,
        }
    }
};
// #endregion

// #region Full API Responses
const ServerMessageResponse: OpenAPIV3_1.ResponseObject = {
    description: `A simple message from the server. Indicates anything from a successful operation to an error message. Most, if not all, endpoints will return this in the event of an error.`,
    content: {
        [`application/json`]: {
            schema: {
                $ref: `#/components/schemas/ServerMessage`
            }
        }
    }
};

const ServerMessageResponseWithErrorStringArray: OpenAPIV3_1.ResponseObject = {
    description: `A simple message from the server. Indicates anything from a successful operation to an error message. Most, if not all, endpoints will return this in the event of an error.`,
    content: {
        [`application/json`]: {
            schema: {
                type: `object`,
                additionalProperties: true,
                properties: {
                    message: {
                        type: `string`,
                        description: `The message to be displayed.`,
                    },
                    errors: {
                        type: `array`,
                        items: { type: `string` },
                        description: `An array of error messages.`
                    }
                }
            }
        }
    }
};

const ApprovalQueueResponse: OpenAPIV3_1.ResponseObject = {
    description: `A list of items in the approval queue.`,
    content: {
        [`application/json`]: {
            schema: {
                type: `object`,
                minProperties: 1,
                maxProperties: 1,
                properties: {
                    projects: {
                        type: `array`,
                        items: {
                            $ref: `#/components/schemas/ProjectAPIPublicResponse`
                        }
                    },
                    versions: {
                        type: `array`,
                        items: {
                            type: `object`,
                            properties: {
                                project: {
                                    $ref: `#/components/schemas/ProjectAPIPublicResponse`
                                },
                                version: {
                                    $ref: `#/components/schemas/VersionDBObject`
                                }
                            }
                        }
                    },
                    edits: {
                        type: `array`,
                        items: {
                            type: `object`,
                            properties: {
                                project: {
                                    '$ref': `#/components/schemas/ProjectAPIPublicResponse`
                                },
                                original: {
                                    '$ref': `#/components/schemas/VersionDBObject`
                                },
                                edit: {
                                    '$ref': `#/components/schemas/EditApprovalQueueDBObject`
                                }
                            }
                        }
                    }
                }
            }
        }
    }
};

const UserResponse: OpenAPIV3_1.ResponseObject = {
    description: `Returns user information.`,
    content: {
        [`application/json`]: {
            schema: {
                $ref: `#/components/schemas/UserAPIPublicResponse`
            }
        }
    }
};

const ProjectVersionPairResponse: OpenAPIV3_1.ResponseObject = {
    description: `Returns a project and version pair (e.g. a mod).`,
    content: {
        [`application/json`]: {
            schema: {
                $ref: `#/components/schemas/ProjectVersionPair`
            }
        }
    }
};

const ProjectVersionsPairResponse: OpenAPIV3_1.ResponseObject = {
    description: `Returns a project and version pair (e.g. a mod). \`versions\` is a list of all visible versions for a project.`,
    content: {
        [`application/json`]: {
            schema: {
                type: `object`,
                properties: {
                    project: {
                        $ref: `#/components/schemas/ProjectAPIPublicResponse`
                    },
                    versions: {
                        type: `array`,
                        items: {
                            $ref: `#/components/schemas/VersionAPIPublicResponse`
                        }
                    }
                }
            }
        }
    }
};
// #endregion
// #region Full API Request Bodies
const ApproveObjectBody: OpenAPIV3_1.RequestBodyObject = {
    description: ``,
    content: {
        [`application/json`]: {
            schema: {
                $ref: `#/components/schemas/zApproveObject`
            }
        }
    }
};
// #endregion
// #region Full API Parameters
const rawParameter: OpenAPIV3_1.ParameterObject = {
    name: `raw`,
    in: `query`,
    description: `If set to true, the response will be altered to return a non-processed version of the object. The resulting response will not have the same structure as the public response. This parameter is used for debugging purposes.`,
    required: false,
    schema: {
        type: `boolean`,
    }
};
// #endregion
const doc = {
    info: {
        title: `BadBeatMods API`,
        description: `This isn't really fully complete, but its better than absolutely nothing.\n\nThis API documentation is automatically generated and therefor may not be 100% accurate and may be missing a few fields. For example, request bodies are not fully fleshed out, and may not be accurate. Full documentation is still currently a work in progress.\n\nAll errors that originate from the server will have a \`message\` field. Errors that come from input validation will sometimes also have an \`errors\` field. This has been omiitted from the documentation of most endpoints for brevity. These follow the \`ServerMessage\` schema.`,
        version: `0.0.1`,
    },
    servers: [
        {
            url: `https://bbm.saera.gay/api`,
        }
    ],
    //host: `bbm.saera.gay`,
    //basePath: `/`,
    //consumes: [`application/json`, `multipart/form-data`, `application/x-www-form-urlencoded`],
    //produces: [`application/json`],
    //schemes: [`https`, `http`],
    tags: [
        { name: `Status`, description: `Status related endpoints` },
        { name: `Mods`, description: `` },
        { name: `Versions`, description: `Version Management` },
        //{ name: `MOTD`, description: `Message of the Day related endpoints` },
        { name: `Approval`, description: `Approval related endpoints` },
        { name: `Users`, description: `User related endpoints` },
        { name: `Admin`, description: `Admin related endpoints` },
        { name: `Bulk Actions`, description: `Actions that allow you to skip calling the same endpoint over and over again` },
        { name: `Auth`, description: `Authentication related endpoints` },
        { name: `BeatMods`, description: `Legacy BeatMods API endpoints` },
    ],
    components: {
        securitySchemes: {
            cookieAuth: {
                type: `apiKey`,
                in: `cookie`,
                name: `bbm_session`,
            },
            bearerAuth: {
                type: `http`,
                scheme: `bearer`,
            }
        },
        "@schemas": {
            ProjectVersionPair: ProjectVersionPair,
            ProjectAPIPublicResponse,
            VersionAPIPublicResponse,
            UserAPIPublicResponse,
            GameVersionAPIPublicResponse,
            APIStatus,
            zCreateProject,
            zCreateVersion,
            zUpdateProject,
            zUpdateVersion,
            zOAuth2Callback,
            zUpdateUserRoles,
            zApproveObject: zApproveObject,
            VersionDBObject,
            EditApprovalQueueDBObject,
            ProjectEditResponse,
            VersionEditResponse,
            EditApprovalQueueResponse,
            ServerMessage
        },
        "responses": {
            ServerMessage: ServerMessageResponse,
            ServerMessageWithErrorStringArray: ServerMessageResponseWithErrorStringArray,
            ApprovalQueueResponse: ApprovalQueueResponse,
            UserResponse: UserResponse,
            ProjectVersionPairResponse: ProjectVersionPairResponse,
            ProjectVersionsPairResponse: ProjectVersionsPairResponse,
        },
        "requestBodies": {
            ApproveObjectBody: ApproveObjectBody,
        },
        "parameters": {
            raw: rawParameter,
        },
    }
};

const outputFile = `./swagger_full.json`;
const routes = [
    `./routes/beatmods.ts`,
    `./routes/getMod.ts`,
    `./routes/createMod.ts`,
    `./routes/updateMod.ts`,
    `./routes/auth.ts`,
    `./routes/versions.ts`,
    //`./routes/import.ts`,
    `./routes/admin.ts`,
    `./routes/approval.ts`,
    //`./routes/motd.ts`,
    `./routes/users.ts`,
    `./routes/apistatus.ts`,
    `./routes/bulkActions.ts`,
];

swaggerAutogen(options)(outputFile, routes, doc);<|MERGE_RESOLUTION|>--- conflicted
+++ resolved
@@ -295,15 +295,9 @@
                     ...VersionDBObject.properties!.modVersion,
                     default: undefined
                 },
-<<<<<<< HEAD
                 platform: VersionDBObject.properties!.platform,
-                dependnecies: VersionDBObject.properties!.dependencies,
+                dependencies: VersionDBObject.properties!.dependencies,
                 supportedGameVersionIds: VersionDBObject.properties!.supportedGameVersionIds,
-=======
-                platform: ModVersionDBObject.properties!.platform,
-                dependencies: ModVersionDBObject.properties!.dependencies,
-                supportedGameVersionIds: ModVersionDBObject.properties!.supportedGameVersionIds,
->>>>>>> 220f476d
 
                 name: ProjectDBObject.properties!.name,
                 summary: ProjectDBObject.properties!.summary,
