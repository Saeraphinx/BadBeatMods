--- conflicted
+++ resolved
@@ -187,11 +187,7 @@
                     pidsToIgnore.push(v.projectId); // do not process these project  ids further on down the line
                     return false;
                 }
-<<<<<<< HEAD
-                return v.supportedGameVersionIds.includes(gameVersion1.id) && (v.status == Status.Verified || v.status == Status.Unverified);
-=======
-                return mv.supportedGameVersionIds.includes(gameVersion1.id) && (mv.status == Status.Verified || mv.status == Status.Unverified || mv.status == Status.Pending);
->>>>>>> 220f476d
+                return v.supportedGameVersionIds.includes(gameVersion1.id) && (v.status == Status.Verified || v.status == Status.Unverified || v.status == Status.Pending);
             });
 
             let versionsFiltered:{pid:number, version:Version}[] = [];
