import { Request, Express, Response, Router } from 'express';
import { Categories, DatabaseHelper, GameVersion, Project, Version, Platform, SupportedGames, Status } from '../../shared/Database.ts';
import { Logger } from '../../shared/Logger.ts';
import { Config } from '../../shared/Config.ts';
import { coerce } from 'semver';

export class BeatModsRoutes {
    private router: Router;
    private app: Express;

    constructor(app: Express, router: Router) {
        this.app = app;
        this.router = router;
        this.loadRoutes();
    }

    // Yes, I am aware that this is a mess. You can thank swagger-autogen for that. I'm not going to clean it up because it's not really necessary for deprecated endpoints.
    private async loadRoutes() {
        this.router.get(`/beatmods/mod`, async (req, res) => {
            // #swagger.tags = ['BeatMods']
            // #swagger.summary = 'Legacy BeatMods API endpoint.'
            // #swagger.description = 'Legacy BeatMods API endpoint. This is available for mod downloaders that have not been updated to use the new API.<br><br>This endpoint does not work the same way as the old BeatMods API, but it should be close enough to work with most mod downloaders.'
            // #swagger.responses[200] = { description: 'Returns all mods.' }
            // #swagger.responses[400] = { description: 'Missing Game Version.' }
            // #swagger.parameters['gameVersion'] = { description: 'The game version as a string (ex. \'1.29.1\', \'1.40.0\').', type: 'string' }
            // #swagger.parameters['status'] = { in: 'query', description: 'The statuses to return. Available statuses are: \`approved\` & \`all\`', format: 'string' }
            // #swagger.deprecated = true
            await this.Api_Beatmods_Mod(req, res);
        });

        if (Config.flags.enableBeatModsRouteCompatibility) {
            this.app.get(`/api/v1/mod`, async (req, res) => {
            // #swagger.tags = ['BeatMods']
            // #swagger.summary = 'Legacy BeatMods API endpoint.'
            // #swagger.description = 'Legacy BeatMods API endpoint. This is available for mod downloaders that have not been updated to use the new API.<br><br>This endpoint does not work the same way as the old BeatMods API, but it should be close enough to work with most mod downloaders.'
            // #swagger.responses[200] = { description: 'Returns all mods.' }
            // #swagger.responses[400] = { description: 'Missing Game Version.' }
            // #swagger.parameters['gameVersion'] = { description: 'The game version as a string (ex. \'1.29.1\', \'1.40.0\').', type: 'string' }
            // #swagger.parameters['status'] = { in: 'query', description: 'The statuses to return. Available statuses are: \`approved\` & \`all\`', format: 'string' }
            // #swagger.deprecated = true
                await this.Api_Beatmods_Mod(req, res);
            });
        }

        this.router.get(`/beatmods/versions`, async (req, res) => {
            // #swagger.tags = ['BeatMods']
            // #swagger.summary = 'Legacy BeatMods API Version endpoint.'
            // #swagger.description = 'Legacy BeatMods API endpoint. This is available for mod downloaders that have not been updated to use the new API.<br><br>This endpoint does not work the same way as the old BeatMods API, but it should be close enough to work with most mod downloaders.'
            // #swagger.deprecated = true
            // #swagger.responses[200] = { description: 'Returns all versions.' }
            let versions = DatabaseHelper.cache.gameVersions.filter(gV => gV.gameName == SupportedGames.BeatSaber).flatMap((gameVersion) => gameVersion.version);
            versions.sort((a, b) => {
                let verA = coerce(a, { loose: true });
                let verB = coerce(b, { loose: true });
                if (verA && verB) {
                    return verB.compare(verA); // this is reversed so that the latest version is first in the array
                } else {
                    return b.localeCompare(a);
                }
            });
            return res.status(200).send(versions);
        });

        if (Config.flags.enableBeatModsRouteCompatibility) {
            this.app.get(`/versions.json`, async (req, res) => {
                // #swagger.tags = ['BeatMods']
                // #swagger.summary = 'Legacy BeatMods API Version endpoint.'
                // #swagger.description = 'Legacy BeatMods API endpoint. This is available for mod downloaders that have not been updated to use the new API.<br><br>This endpoint does not work the same way as the old BeatMods API, but it should be close enough to work with most mod downloaders.'
                // #swagger.deprecated = true
                // #swagger.responses[200] = { description: 'Returns all versions.' }
                let versions = DatabaseHelper.cache.gameVersions.filter(gV => gV.gameName == SupportedGames.BeatSaber).flatMap((gameVersion) => gameVersion.version);
                versions.sort((a, b) => {
                    let verA = coerce(a, { loose: true });
                    let verB = coerce(b, { loose: true });
                    if (verA && verB) {
                        return verB.compare(verA); // this is reversed so that the latest version is first in the array
                    } else {
                        return b.localeCompare(a);
                    }
                });
                return res.status(200).send(versions);
            });
        }

        this.router.get(`/beatmods/aliases`, async (req, res) => {
            // #swagger.tags = ['BeatMods']
            // #swagger.produces = ['application/json']
            // #swagger.consumes = ['application/json']
            // #swagger.summary = 'Legacy BeatMods API Aliases endpoint.'
            // #swagger.description = 'Legacy BeatMods API endpoint. This is available for mod downloaders that have not been updated to use the new API.<br><br>This endpoint does not work the same way as the old BeatMods API, but it should be close enough to work with most mod downloaders.'
            // #swagger.responses[200] = { description: 'Returns all aliases.' }
            // #swagger.deprecated = true
            let aliases: any = {};
            let versions = DatabaseHelper.cache.gameVersions.filter(gV => gV.gameName == SupportedGames.BeatSaber);
            for (let version of versions) {
                aliases[version.version] = [];
            }
            return res.status(200).send(aliases);
        });

        if (Config.flags.enableBeatModsRouteCompatibility) {
            this.app.get(`/aliases.json`, async (req, res) => {
            // #swagger.tags = ['BeatMods']
            // #swagger.produces = ['application/json']
            // #swagger.consumes = ['application/json']
            // #swagger.summary = 'Legacy BeatMods API Aliases endpoint.'
            // #swagger.description = 'Legacy BeatMods API endpoint. This is available for mod downloaders that have not been updated to use the new API.<br><br>This endpoint does not work the same way as the old BeatMods API, but it should be close enough to work with most mod downloaders.'
            // #swagger.responses[200] = { description: 'Returns all aliases.' }
            // #swagger.deprecated = true
                let aliases: any = {};
                let versions = DatabaseHelper.cache.gameVersions.filter(gV => gV.gameName == SupportedGames.BeatSaber);
                for (let version of versions) {
                    aliases[version.version] = [];
                }
                return res.status(200).send(aliases);
            });
        }
    }
    private async Api_Beatmods_Mod(req: Request, res: Response) {
        let version = req.query.gameVersion;
        let status = req.query.status;

        let modArray: BeatModsMod[] = [];

        if (!version || typeof version !== `string`) {
            version = undefined;
        }

        let gameVersion = DatabaseHelper.cache.gameVersions.find((gameVersion) => gameVersion.version === version && gameVersion.gameName === SupportedGames.BeatSaber);
        if (!gameVersion && !version) {
            gameVersion = undefined;
        } else if (!gameVersion) {
            return res.status(400).send({ message: `Missing Game Version.`});
        }

        let showUnverified = status !== `approved`;
        let statuses = showUnverified ? [Status.Verified, Status.Unverified, Status.Pending] : [Status.Verified];

        if (gameVersion) {
            let mods = await gameVersion.getSupportedMods(Platform.UniversalPC, statuses);
            for (let mod of mods) {
<<<<<<< HEAD
                let convertedMod = await this.convertToBeatmodsMod(mod.project, mod.version, gameVersion, true);
=======
                let convertedMod = await this.convertToBeatmodsMod(mod.mod, mod.latest, gameVersion, true, statuses);
>>>>>>> 220f476d
                if (!convertedMod) {
                    Logger.debugWarn(`Failed to convert mod ${mod.project.name} v${mod.version.modVersion.raw} to BeatMods format.`, `getMod`);
                    continue;
                }
                modArray.push(convertedMod);
            }
            let preLength = modArray.length;
            modArray = modArray.filter((modi) => {
                if (!modi) {
                    return false;
                }

                if (!modi.dependencies) {
                    return false;
                }

                //let errors: any[] = [];
                for (let dependency of modi.dependencies) {
                    if (typeof dependency === `string`) {
                        if (!modArray.find((modii) => modii._id === dependency)) {
                        //errors.push(dependency);
                            return false;
                        }
                    } else {
                        if (!modArray.find((modii) => modii._id === dependency._id)) {
                        //errors.push(dependency._id);
                            return false;
                        }
                    }
                }

                return true;
            });

            if (modArray.length !== preLength) {
                Logger.debugWarn(`Some mods were removed due to missing dependencies. (${modArray.length} out of ${preLength})`, `getMod`);
            }
        } else {
            let modVersions = DatabaseHelper.cache.versions.filter((mV) => statuses.includes(mV.status));
            for (let modVersion of modVersions) {
                let mod = DatabaseHelper.mapCache.projects.get(modVersion.projectId);
                if (!mod) {
                    continue;
                }
                if (!modVersion.supportedGameVersionIds[0]) {
                    continue;
                }

                let bmMod = await this.convertToBeatmodsMod(mod, modVersion, null, true, statuses);
                if (!bmMod) {
                    Logger.debugWarn(`Failed to convert mod ${mod.name} v${modVersion.modVersion.raw} to BeatMods format.`, `getMod`);
                    continue;
                }
                modArray.push(bmMod);
            }
        }
        return res.status(200).send(modArray);
    }

<<<<<<< HEAD
    private async convertToBeatmodsMod(mod: Project, modVersion: Version, gameVersion: GameVersion|null, doResolution: boolean = true): Promise<BeatModsMod|null> {
=======
    private async convertToBeatmodsMod(mod: Mod, modVersion: ModVersion, gameVersion: GameVersion|null, doResolution: boolean = true, statuses = [Status.Verified]): Promise<BeatModsMod|null> {
>>>>>>> 220f476d
        let dependencies: (BeatModsMod | string)[] = [];
        let mVDeps: Version[] = [];
        if (gameVersion) {
<<<<<<< HEAD
            let intmVDeps = await modVersion.getDependencyObjs(gameVersion.id, [Status.Verified]);
=======
            let intmVDeps = await modVersion.getLiveDependencies(gameVersion.id, statuses);
>>>>>>> 220f476d
            if (!intmVDeps) {
                return null;
            }
            mVDeps = intmVDeps;
        } else {
            //mVDeps = DatabaseHelper.cache.modVersions.filter((mV) => modVersion.dependencies.includes(mV.id) && mV.status === Status.Verified);
            mVDeps = [];
        }
        
        if (!mVDeps) {
            return null;
        }

        if (mVDeps.length !== 0) {
            for (let dependency of mVDeps) {
                if (doResolution) {
                    if (!dependency) {
                        return null;
                    }
                    let dependencyMod = DatabaseHelper.mapCache.projects.get(dependency?.projectId);
                    if (!dependencyMod) {
                        return null;
                    }
                    
                    let convertedDependency = await this.convertToBeatmodsMod(dependencyMod, dependency, gameVersion, false);
                    if (!convertedDependency) {
                        return null;
                    }
                    dependencies.push(convertedDependency);
                } else {
                    dependencies.push(dependency.id.toString());
                }
            }
        }

        let author = DatabaseHelper.cache.users.find((user) => user.id === modVersion.authorId);
        if (!author) {
            return null;
        }
        let platform = `universal`;
        let status:BeatModsStatus = `declined`;
        switch (modVersion.status) {
            case Status.Private: // this should never happen
                status = `declined`;
                break;
            case Status.Pending:
            case Status.Unverified:
                status = `pending`;
                break;
            case Status.Verified:
                status = `approved`;
                break;
            case Status.Removed:
                status = `declined`;
                break;
            default:
                status = `declined`;
                break;
        }
        switch (modVersion.platform) {
            case Platform.UniversalPC:
                platform = `universal`;
                break;
            case Platform.OculusPC:
                platform = `oculus`;
                break;
            case Platform.SteamPC:
                platform = `steam`;
                break;
            default:
                platform = `universal`;
                break;
        }

        let gameVersionInternal;
        if (!gameVersion) {
            let gVs = await modVersion.getSupportedGameVersions();
            if (gVs.length === 0) {
                return null;
            }
            gameVersionInternal = gVs[0];
        } else {
            gameVersionInternal = gameVersion;
        }

        return {
            _id: modVersion.id.toString(),
            name: mod.name.toString(),
            version: modVersion.modVersion.raw,
            gameVersion: gameVersionInternal.version,
            authorId: author.id.toString(),
            updatedDate: modVersion.updatedAt.toUTCString(),
            uploadDate: modVersion.createdAt.toUTCString(),
            author: doResolution ? {
                _id: author.id.toString(),
                username: author.username.toString(),
                lastLogin: author.createdAt.toString(),
            } : undefined,
            status: status,
            description: mod.summary,
            link: mod.gitUrl,
            category: mod.category.charAt(0).toUpperCase() + mod.category.slice(1),
            downloads: [{
                type: platform,
                url: `${Config.server.cdnRoute}/mod/${modVersion.zipHash}.zip`, //tbd
                hashMd5: modVersion.contentHashes.map((hash) => {
                    return {
                        hash: hash.hash,
                        file: hash.path
                    };
                })
            }],
            dependencies: doResolution ? dependencies as BeatModsMod[] : dependencies as string[],
            required: (mod.category === Categories.Core),
        };
    }
}

export type BeatModsMod = {
    name: string,
    version: string,
    gameVersion: string,
    authorId: string,
    author: {
        _id: string,
        username: string,
        lastLogin: string,
    } | undefined,
    uploadDate: string,
    updatedDate: string,
    status: BeatModsStatus,
    description: string,
    link: string,
    category: string,
    required: boolean,
    downloads: {
        type: string,
        url: string,
        hashMd5: {
            hash: string,
            file: string,
        }[],
    }[],
    dependencies: BeatModsMod[] | string[],
    _id: string,
}

export type BeatModsStatus = `pending` | `approved` | `declined` | `inactive`;<|MERGE_RESOLUTION|>--- conflicted
+++ resolved
@@ -139,11 +139,7 @@
         if (gameVersion) {
             let mods = await gameVersion.getSupportedMods(Platform.UniversalPC, statuses);
             for (let mod of mods) {
-<<<<<<< HEAD
-                let convertedMod = await this.convertToBeatmodsMod(mod.project, mod.version, gameVersion, true);
-=======
-                let convertedMod = await this.convertToBeatmodsMod(mod.mod, mod.latest, gameVersion, true, statuses);
->>>>>>> 220f476d
+                let convertedMod = await this.convertToBeatmodsMod(mod.project, mod.version, gameVersion, true, statuses);
                 if (!convertedMod) {
                     Logger.debugWarn(`Failed to convert mod ${mod.project.name} v${mod.version.modVersion.raw} to BeatMods format.`, `getMod`);
                     continue;
@@ -203,19 +199,11 @@
         return res.status(200).send(modArray);
     }
 
-<<<<<<< HEAD
-    private async convertToBeatmodsMod(mod: Project, modVersion: Version, gameVersion: GameVersion|null, doResolution: boolean = true): Promise<BeatModsMod|null> {
-=======
-    private async convertToBeatmodsMod(mod: Mod, modVersion: ModVersion, gameVersion: GameVersion|null, doResolution: boolean = true, statuses = [Status.Verified]): Promise<BeatModsMod|null> {
->>>>>>> 220f476d
+    private async convertToBeatmodsMod(mod: Project, modVersion: Version, gameVersion: GameVersion|null, doResolution: boolean = true, statuses = [Status.Verified]): Promise<BeatModsMod|null> {
         let dependencies: (BeatModsMod | string)[] = [];
         let mVDeps: Version[] = [];
         if (gameVersion) {
-<<<<<<< HEAD
-            let intmVDeps = await modVersion.getDependencyObjs(gameVersion.id, [Status.Verified]);
-=======
-            let intmVDeps = await modVersion.getLiveDependencies(gameVersion.id, statuses);
->>>>>>> 220f476d
+            let intmVDeps = await modVersion.getDependencyObjs(gameVersion.id, statuses);
             if (!intmVDeps) {
                 return null;
             }
