{
  "openapi": "3.1.0",
  "info": {
    "title": "BadBeatMods API",
    "description": "This isn't really fully complete, but its better than absolutely nothing.\n\nThis API documentation is automatically generated and therefor may not be 100% accurate and may be missing a few fields. For example, request bodies are not fully fleshed out, and may not be accurate. Full documentation is still currently a work in progress.",
    "version": "0.0.1"
  },
  "servers": [
    {
      "url": "https://bbm.saera.gay/api"
    }
  ],
  "tags": [
    {
      "name": "Status",
      "description": "Status related endpoints"
    },
    {
      "name": "Mods",
      "description": "Mod related endpoints"
    },
    {
      "name": "Versions",
      "description": "Version Management"
    },
    {
      "name": "MOTD",
      "description": "Message of the Day related endpoints"
    },
    {
      "name": "Approval",
      "description": "Approval related endpoints"
    },
    {
      "name": "Users",
      "description": "User related endpoints"
    },
    {
      "name": "Admin",
      "description": "Admin related endpoints"
    },
    {
      "name": "Bulk Actions",
      "description": "Actions that allow you to skip calling the same endpoint over and over again"
    },
    {
      "name": "Auth",
      "description": "Authentication related endpoints"
    },
    {
      "name": "BeatMods",
      "description": "Legacy BeatMods API endpoints"
    }
  ],
  "paths": {
    "/beatmods/mod": {
      "get": {
        "tags": [
          "BeatMods"
        ],
        "summary": "Legacy BeatMods API endpoint.",
        "description": "Legacy BeatMods API endpoint. This is available for mod downloaders that have not been updated to use the new API.<br><br>This endpoint does not work the same way as the old BeatMods API, but it should be close enough to work with most mod downloaders.",
        "parameters": [
          {
            "name": "gameVersion",
            "description": "The game version as a string (ex. '1.29.1', '1.40.0').",
            "in": "query",
            "schema": {
              "type": "string"
            }
          },
          {
            "name": "status",
            "in": "query",
            "description": "The statuses to return. Available statuses are: 'approved' & 'all'",
            "format": "string",
            "schema": {
              "type": "string"
            }
          }
        ],
        "responses": {
          "200": {
            "description": "Returns all mods."
          },
          "400": {
            "description": "Missing Game Version."
          }
        },
        "deprecated": true
      }
    },
    "/api/v1/mod": {
      "get": {
        "tags": [
          "BeatMods"
        ],
        "summary": "Legacy BeatMods API endpoint.",
        "description": "Legacy BeatMods API endpoint. This is available for mod downloaders that have not been updated to use the new API.<br><br>This endpoint does not work the same way as the old BeatMods API, but it should be close enough to work with most mod downloaders.",
        "parameters": [
          {
            "name": "gameVersion",
            "description": "The game version as a string (ex. '1.29.1', '1.40.0').",
            "in": "query",
            "schema": {
              "type": "string"
            }
          },
          {
            "name": "status",
            "in": "query",
            "description": "The statuses to return. Available statuses are: 'approved' & 'all'",
            "format": "string",
            "schema": {
              "type": "string"
            }
          }
        ],
        "responses": {
          "200": {
            "description": "Returns all mods."
          },
          "400": {
            "description": "Missing Game Version."
          }
        },
        "deprecated": true
      }
    },
    "/beatmods/versions": {
      "get": {
        "tags": [
          "BeatMods"
        ],
        "summary": "Legacy BeatMods API Version endpoint.",
        "description": "Legacy BeatMods API endpoint. This is available for mod downloaders that have not been updated to use the new API.<br><br>This endpoint does not work the same way as the old BeatMods API, but it should be close enough to work with most mod downloaders.",
        "responses": {
          "200": {
            "description": "Returns all versions."
          }
        },
        "deprecated": true
      }
    },
    "/versions.json": {
      "get": {
        "tags": [
          "BeatMods"
        ],
        "summary": "Legacy BeatMods API Version endpoint.",
        "description": "Legacy BeatMods API endpoint. This is available for mod downloaders that have not been updated to use the new API.<br><br>This endpoint does not work the same way as the old BeatMods API, but it should be close enough to work with most mod downloaders.",
        "responses": {
          "200": {
            "description": "Returns all versions."
          }
        },
        "deprecated": true
      }
    },
    "/beatmods/aliases": {
      "get": {
        "tags": [
          "BeatMods"
        ],
        "summary": "Legacy BeatMods API Aliases endpoint.",
        "description": "Legacy BeatMods API endpoint. This is available for mod downloaders that have not been updated to use the new API.<br><br>This endpoint does not work the same way as the old BeatMods API, but it should be close enough to work with most mod downloaders.",
        "responses": {
          "200": {
            "description": "Returns all aliases."
          }
        },
        "deprecated": true
      }
    },
    "/aliases.json": {
      "get": {
        "tags": [
          "BeatMods"
        ],
        "summary": "Legacy BeatMods API Aliases endpoint.",
        "description": "Legacy BeatMods API endpoint. This is available for mod downloaders that have not been updated to use the new API.<br><br>This endpoint does not work the same way as the old BeatMods API, but it should be close enough to work with most mod downloaders.",
        "responses": {
          "200": {
            "description": "Returns all aliases."
          }
        },
        "deprecated": true
      }
    },
    "/mods": {
      "get": {
        "tags": [
          "Mods"
        ],
        "summary": "Get all mods for a specified version.",
        "description": "Get all mods.<br><br>If gameName is not provided, it will default to Beat Saber.<br>If gameVersion is not provided, it will default to whatever is set as the lastest version for the selected game.",
        "parameters": [
          {
            "name": "gameName",
            "description": "The game name.",
            "in": "query",
            "schema": {
              "type": "string"
            }
          },
          {
            "name": "gameVersion",
            "description": "The game version (ex. '1.29.1', '1.40.0'). IF YOU DO NOT SPECIFY A VERSION, DEPENDENCIES ARE NOT GARUNTEED TO BE 100% ACCURATE.",
            "in": "query",
            "schema": {
              "type": "string"
            }
          },
          {
            "name": "status",
            "description": "The status of the mod. Available status are: 'verified'. Typing anything other than that will show you unverified mods too.",
            "in": "query",
            "schema": {
              "type": "string"
            }
          },
          {
            "name": "platform",
            "description": "The platform of the mod. Available platforms are: 'oculuspc', 'universalpc', 'steampc'",
            "in": "query",
            "schema": {
              "type": "string"
            }
          }
        ],
        "responses": {
          "200": {
            "description": "Returns all mods.",
            "content": {
              "application/json": {
                "schema": {
                  "type": "object",
                  "properties": {
                    "mods": {
                      "type": "array",
                      "items": {
                        "type": "object",
                        "properties": {
                          "mod": {
                            "$ref": "#/components/schemas/ModAPIPublicResponse"
                          },
                          "latest": {
                            "$ref": "#/components/schemas/ModVersionAPIPublicResponse"
                          }
                        }
                      }
                    }
                  },
                  "xml": {
                    "name": "main"
                  }
                }
              },
              "application/xml": {
                "schema": {
                  "type": "object",
                  "properties": {
                    "mods": {
                      "type": "array",
                      "items": {
                        "type": "object",
                        "properties": {
                          "mod": {
                            "$ref": "#/components/schemas/ModAPIPublicResponse"
                          },
                          "latest": {
                            "$ref": "#/components/schemas/ModVersionAPIPublicResponse"
                          }
                        }
                      }
                    }
                  },
                  "xml": {
                    "name": "main"
                  }
                }
              }
            }
          },
          "400": {
            "description": "Invalid gameVersion."
          }
        }
      }
    },
    "/mods/{modIdParam}": {
      "get": {
        "tags": [
          "Mods"
        ],
        "summary": "Get a specific mod by ID.",
        "description": "Get a specific mod by ID. This will also return every version of the mod.",
        "parameters": [
          {
            "name": "modIdParam",
            "in": "path",
            "required": true,
            "schema": {
              "type": "string"
            },
            "description": "The mod ID."
          },
          {
            "name": "raw",
            "description": "Return the raw mod info.",
            "in": "query",
            "schema": {
              "type": "boolean"
            }
          }
        ],
        "responses": {
          "200": {
            "description": "Returns the mod."
          },
          "400": {
            "description": "Invalid mod id."
          },
          "404": {
            "description": "Mod not found."
          }
        },
        "security": [
          {
            "bearerAuth": [],
            "cookieAuth": []
          }
        ]
      },
      "patch": {
        "tags": [
          "Mods"
        ],
        "description": "Update a mod.",
        "parameters": [
          {
            "name": "modIdParam",
            "in": "path",
            "required": true,
            "schema": {
              "type": "string"
            },
            "description": "Mod ID"
          }
        ],
        "responses": {
          "200": {
            "description": "OK"
          },
          "400": {
            "description": "Bad Request"
          },
          "401": {
            "description": "Unauthorized"
          },
          "404": {
            "description": "Not Found"
          },
          "500": {
            "description": "Internal Server Error"
          }
        },
        "security": [
          {
            "bearerAuth": [],
            "cookieAuth": []
          }
        ],
        "requestBody": {
          "description": "Mod data",
          "required": true,
          "content": {
            "application/json": {
              "schema": {
                "$ref": "#/components/schemas/EditMod"
              }
            },
            "application/xml": {
              "schema": {
                "$ref": "#/components/schemas/EditMod"
              }
            }
          }
        }
      }
    },
    "/modversions/{modVersionIdParam}": {
      "get": {
        "tags": [
          "Mods"
        ],
        "summary": "Get a specific mod version by ID.",
        "description": "Get a specific mod version by ID.",
        "parameters": [
          {
            "name": "modVersionIdParam",
            "in": "path",
            "required": true,
            "schema": {
              "type": "string"
            },
            "description": "The mod version ID."
          },
          {
            "name": "raw",
            "description": "Return the raw mod depedendcies without attempting to resolve them.",
            "in": "query",
            "schema": {
              "type": "boolean"
            }
          }
        ],
        "responses": {
          "200": {
            "description": "Returns the mod version."
          },
          "400": {
            "description": "Invalid mod version id."
          },
          "404": {
            "description": "Mod version not found."
          }
        },
        "security": [
          {
            "bearerAuth": [],
            "cookieAuth": []
          }
        ]
      }
    },
    "/hashlookup": {
      "get": {
        "tags": [
          "Mods"
        ],
        "summary": "Get a specific mod version that has a file with the specified hash.",
        "description": "Get a specific mod version that has a file with the specified hash. This is useful for finding the mod that a file belongs to.",
        "parameters": [
          {
            "name": "hash",
            "description": "The hash to look up.",
            "required": true,
            "in": "query",
            "schema": {
              "type": "string"
            }
          },
          {
            "name": "raw",
            "description": "Return the raw mod depedendcies without attempting to resolve them.",
            "in": "query",
            "schema": {
              "type": "boolean"
            }
          }
        ],
        "responses": {
          "200": {
            "description": "Returns the mod version."
          },
          "400": {
            "description": "Missing hash."
          },
          "404": {
            "description": "Hash not found."
          }
        }
      }
    },
    "/multihashlookup": {
      "get": {
        "tags": [
          "Mods"
        ],
        "summary": "Get a specific mod version that has a file with the specified hash.",
        "description": "Look up multiple hashes at once, and sort the results by hash. Developed for PinkModManager.",
        "parameters": [
          {
            "name": "hash",
            "description": "The hash to look up.",
            "required": true,
            "in": "query",
            "schema": {
              "type": "string"
            }
          }
        ],
        "responses": {
          "200": {
            "description": "Returns the mod version."
          },
          "400": {
            "description": "Missing hash."
          },
          "404": {
            "description": "Hash not found."
          }
        }
      }
    },
    "/mods/create": {
      "post": {
        "tags": [
          "Mods"
        ],
        "summary": "Create a mod.",
        "description": "Create a mod.",
        "parameters": [
          {
            "name": "icon",
            "in": "formData",
            "description": "Mod icon.",
            "required": false,
            "schema": {
              "type": "file"
            }
          }
        ],
        "responses": {
          "200": {
            "description": "OK"
          },
          "400": {
            "description": "Bad Request"
          },
          "413": {
            "description": "Payload Too Large"
          },
          "500": {
            "description": "Internal Server Error"
          }
        },
        "security": [
          {
            "bearerAuth": [],
            "cookieAuth": []
          }
        ],
        "requestBody": {
          "content": {
            "application/json": {
              "schema": {
                "$ref": "#/components/schemas/CreateMod"
              }
            },
            "application/xml": {
              "schema": {
                "$ref": "#/components/schemas/CreateMod"
              }
            }
          }
        }
      }
    },
    "/mods/{modIdParam}/upload": {
      "post": {
        "tags": [
          "Mods"
        ],
        "summary": "Upload a mod version.",
        "description": "Upload a mod version.",
        "parameters": [
          {
            "name": "modIdParam",
            "in": "path",
            "required": true,
            "schema": {
              "type": "string"
            },
            "description": "Mod ID."
          },
          {
            "name": "file",
            "in": "formData",
            "description": "Mod zip file.",
            "required": true,
            "schema": {
              "type": "file"
            }
          }
        ],
        "responses": {
          "200": {
            "description": "OK"
          },
          "400": {
            "description": "Bad Request"
          },
          "401": {
            "description": "Unauthorized"
          },
          "404": {
            "description": "Not Found"
          },
          "413": {
            "description": "Payload Too Large"
          },
          "500": {
            "description": "Internal Server Error"
          }
        },
        "security": [
          {
            "bearerAuth": [],
            "cookieAuth": []
          }
        ],
        "requestBody": {
          "content": {
            "application/json": {
              "schema": {
                "$ref": "#/components/schemas/CreateEditModVersion"
              }
            },
            "application/xml": {
              "schema": {
                "$ref": "#/components/schemas/CreateEditModVersion"
              }
            }
          }
        }
      }
    },
    "/mods/{modIdParam}/icon": {
      "post": {
        "tags": [
          "Mods"
        ],
        "summary": "Update a mod icon.",
        "description": "Update a mod icon.",
        "parameters": [
          {
            "name": "modIdParam",
            "in": "path",
            "required": true,
            "schema": {
              "type": "string"
            },
            "description": "Mod ID."
          },
          {
            "name": "icon",
            "in": "formData",
            "description": "Mod icon.",
            "required": false,
            "schema": {
              "type": "file"
            }
          }
        ],
        "responses": {
          "200": {
            "description": "OK"
          },
          "400": {
            "description": "Bad Request"
          },
          "404": {
            "description": "Not Found"
          },
          "413": {
            "description": "Payload Too Large"
          },
          "500": {
            "description": "Internal Server Error"
          }
        },
        "security": [
          {
            "bearerAuth": [],
            "cookieAuth": []
          }
        ]
      }
    },
    "/modversion/{modVersionIdParam}": {
      "patch": {
        "tags": [
          "Mods"
        ],
        "description": "Update a mod version.",
        "parameters": [
          {
            "name": "modVersionIdParam",
            "in": "path",
            "required": true,
            "schema": {
              "type": "string"
            },
            "description": "Mod Version ID"
          }
        ],
        "responses": {
          "200": {
            "description": "OK"
          },
          "400": {
            "description": "Bad Request"
          },
          "401": {
            "description": "Unauthorized"
          },
          "404": {
            "description": "Not Found"
          },
          "500": {
            "description": "Internal Server Error"
          }
        },
        "security": [
          {
            "bearerAuth": [],
            "cookieAuth": []
          }
        ],
        "requestBody": {
          "description": "Mod version data",
          "required": true,
          "content": {
            "application/json": {
              "schema": {
                "$ref": "#/components/schemas/CreateEditModVersion"
              }
            },
            "application/xml": {
              "schema": {
                "$ref": "#/components/schemas/CreateEditModVersion"
              }
            }
          }
        }
      }
    },
    "/mods/{modIdParam}/submit": {
      "post": {
        "tags": [
          "Mods"
        ],
        "description": "",
        "parameters": [
          {
            "name": "modIdParam",
            "in": "path",
            "required": true,
            "schema": {
              "type": "string"
            }
          }
        ],
        "responses": {
          "200": {
            "description": "OK"
          },
          "400": {
            "description": "Bad Request"
          },
          "401": {
            "description": "Unauthorized"
          },
          "404": {
            "description": "Not Found"
          },
          "500": {
            "description": "Internal Server Error"
          }
        },
        "security": [
          {
            "bearerAuth": [],
            "cookieAuth": []
          }
        ]
      }
    },
    "/modVersions/{modVersionIdParam}/submit": {
      "post": {
        "tags": [
          "Mods"
        ],
        "description": "",
        "parameters": [
          {
            "name": "modVersionIdParam",
            "in": "path",
            "required": true,
            "schema": {
              "type": "string"
            }
          }
        ],
        "responses": {
          "200": {
            "description": "OK"
          },
          "400": {
            "description": "Bad Request"
          },
          "401": {
            "description": "Unauthorized"
          },
          "404": {
            "description": "Not Found"
          },
          "500": {
            "description": "Internal Server Error"
          }
        },
        "security": [
          {
            "bearerAuth": [],
            "cookieAuth": []
          }
        ]
      }
    },
    "/auth": {
      "get": {
        "tags": [
          "Auth"
        ],
        "summary": "Get logged in user information.",
        "description": "Get user information.",
        "responses": {
          "200": {
            "description": "Returns user information."
          },
          "401": {
            "description": "Unauthorized."
          }
        },
        "security": [
          {
            "bearerAuth": [],
            "cookieAuth": []
          }
        ]
      }
    },
    "/auth/github": {
      "get": {
        "tags": [
          "Auth"
        ],
        "description": "",
        "responses": {
          "400": {
            "description": "Bad Request"
          }
        }
      }
    },
    "/auth/github/callback": {
      "get": {
        "tags": [
          "Auth"
        ],
        "description": "",
        "responses": {
          "200": {
            "description": "OK"
          },
          "400": {
            "description": "Bad Request"
          }
        }
      }
    },
    "/auth/discord": {
      "get": {
        "tags": [
          "Auth"
        ],
        "description": "",
        "responses": {
          "400": {
            "description": "Bad Request"
          }
        },
        "security": [
          {
            "bearerAuth": [],
            "cookieAuth": []
          }
        ]
      }
    },
    "/auth/discord/callback": {
      "get": {
        "tags": [
          "Auth"
        ],
        "description": "",
        "responses": {
          "200": {
            "description": "OK"
          },
          "400": {
            "description": "Bad Request"
          }
        },
        "security": [
          {
            "bearerAuth": [],
            "cookieAuth": []
          }
        ]
      }
    },
    "/auth/logout": {
      "get": {
        "tags": [
          "Auth"
        ],
        "summary": "Logout.",
        "description": "Logout.",
        "responses": {
          "200": {
            "description": "Logout successful."
          },
          "400": {
            "description": "Bad Request"
          },
          "500": {
            "description": "Internal server error."
          }
        }
      }
    },
    "/games": {
      "get": {
        "tags": [
          "Versions"
        ],
        "description": "",
        "responses": {
          "200": {
            "description": "OK"
          }
        }
      }
    },
    "/versions": {
      "get": {
        "tags": [
          "Versions"
        ],
        "description": "",
        "parameters": [
          {
            "name": "gameName",
            "in": "query",
            "schema": {
              "type": "string"
            }
          }
        ],
        "responses": {
          "200": {
            "description": "OK"
          }
        }
      },
      "post": {
        "tags": [
          "Versions"
        ],
        "description": "",
        "responses": {
          "200": {
            "description": "OK"
          },
          "400": {
            "description": "Bad Request"
          },
          "409": {
            "description": "Conflict"
          },
          "500": {
            "description": "Internal Server Error"
          }
        },
        "security": [
          {
            "bearerAuth": [],
            "cookieAuth": []
          }
        ],
        "requestBody": {
          "description": "The gameName and version to create",
          "required": true,
          "type": "object",
          "content": {
            "application/json": {
              "schema": {
                "gameName": "BeatSaber",
                "version": "1.0.0"
              }
            },
            "application/xml": {
              "schema": {
                "gameName": "BeatSaber",
                "version": "1.0.0"
              }
            }
          }
        }
      }
    },
    "/versions/default": {
      "get": {
        "tags": [
          "Versions"
        ],
        "description": "",
        "parameters": [
          {
            "name": "gameName",
            "in": "query",
            "schema": {
              "type": "string"
            }
          }
        ],
        "responses": {
          "200": {
            "description": "OK"
          },
          "400": {
            "description": "Bad Request"
          }
        }
      },
      "post": {
        "tags": [
          "Versions"
        ],
        "description": "",
        "responses": {
          "200": {
            "description": "OK"
          },
          "400": {
            "description": "Bad Request"
          },
          "404": {
            "description": "Not Found"
          }
        },
        "security": [
          {
            "bearerAuth": [],
            "cookieAuth": []
          }
        ],
        "requestBody": {
          "description": "The ID of the version to set as default",
          "required": true,
          "type": "object",
          "content": {
            "application/json": {
              "schema": {
                "gameVersionId": 1
              }
            },
            "application/xml": {
              "schema": {
                "gameVersionId": 1
              }
            }
          }
        }
      }
    },
    "/beatmods/importAll": {
      "post": {
        "tags": [
          "Admin"
        ],
        "description": "",
        "responses": {
          "200": {
            "description": "OK"
          },
          "500": {
            "description": "Internal Server Error"
          }
        }
      }
    },
    "/admin/health/hashCheck": {
      "get": {
        "tags": [
          "Admin"
        ],
        "description": "",
        "responses": {
          "200": {
            "description": "OK"
          },
          "500": {
            "description": "Internal Server Error"
          }
        },
        "security": [
          {
            "bearerAuth": [],
            "cookieAuth": []
          }
        ]
      }
    },
    "/admin/health/missingIcons": {
      "get": {
        "tags": [
          "Admin"
        ],
        "description": "",
        "responses": {
          "200": {
            "description": "OK"
          },
          "500": {
            "description": "Internal Server Error"
          }
        },
        "security": [
          {
            "bearerAuth": [],
            "cookieAuth": []
          }
        ]
      }
    },
    "/admin/health/dependencyResolution": {
      "get": {
        "tags": [
          "Admin"
        ],
        "description": "",
        "parameters": [
          {
            "name": "versionId",
            "description": "The version ID to check.",
            "required": true,
            "in": "query",
            "schema": {
              "type": "string"
            }
          },
          {
            "name": "gameName",
            "description": "The game name to check.",
            "required": true,
            "in": "query",
            "schema": {
              "type": "string"
            }
          },
          {
            "name": "includeUnverified",
            "description": "Include unverified mods.",
            "required": false,
            "in": "query",
            "schema": {
              "type": "boolean"
            }
          }
        ],
        "responses": {
          "200": {
            "description": "OK"
          },
          "400": {
            "description": "Bad Request"
          },
          "404": {
            "description": "Not Found"
          },
          "500": {
            "description": "Internal Server Error"
          }
        },
        "security": [
          {
            "bearerAuth": [],
            "cookieAuth": []
          }
        ]
      }
    },
    "/admin/linkversions": {
      "post": {
        "tags": [
          "Admin"
        ],
        "summary": "Mark all versions as compatible with another gameversion.",
        "description": "Link two versions together.",
        "responses": {
          "200": {
            "description": "OK"
          },
          "400": {
            "description": "Bad Request"
          },
          "404": {
            "description": "Not Found"
          }
        },
        "security": [
          {
            "bearerAuth": [],
            "cookieAuth": []
          }
        ],
        "requestBody": {
          "description": "The versions to link.",
          "required": true,
          "content": {
            "application/json": {
              "schema": {
                "version1": 1,
                "version2": 2
              }
            },
            "application/xml": {
              "schema": {
                "version1": 1,
                "version2": 2
              }
            }
          }
        }
      }
    },
<<<<<<< HEAD
    "/admin/sortgameversions": {
=======
    "/admin/database/loadBlankFileSizes": {
>>>>>>> ecad8b66
      "post": {
        "tags": [
          "Admin"
        ],
<<<<<<< HEAD
        "summary": "Sort all Game Versions in all mod versions.",
        "description": "Sort all Game Versions in all mod versions.",
=======
        "summary": "Load blank file sizes into the database.",
        "description": "Check each record in the modVersions table. If the file size is 0, attempt to get the file size from the zip file.",
>>>>>>> ecad8b66
        "responses": {
          "200": {
            "description": "OK"
          }
        },
        "security": [
          {
            "bearerAuth": [],
            "cookieAuth": []
          }
        ]
      }
    },
    "/admin/users/addRole": {
      "post": {
        "tags": [
          "Admin"
        ],
        "summary": "Add a role to a user.",
        "description": "Add a role to a user.",
        "responses": {
          "200": {
            "description": "OK"
          },
          "400": {
            "description": "Bad Request"
          },
          "404": {
            "description": "Not Found"
          }
        },
        "security": [
          {
            "bearerAuth": [],
            "cookieAuth": []
          }
        ],
        "requestBody": {
          "description": "The role to add.",
          "required": true,
          "content": {
            "application/json": {
              "schema": {
                "userId": 1,
                "role": "string",
                "gameName": "string"
              }
            },
            "application/xml": {
              "schema": {
                "userId": 1,
                "role": "string",
                "gameName": "string"
              }
            }
          }
        }
      }
    },
    "/admin/users/removeRole": {
      "post": {
        "tags": [
          "Admin"
        ],
        "summary": "Remove a role from a user.",
        "description": "Remove a role from a user.",
        "responses": {
          "200": {
            "description": "OK"
          },
          "400": {
            "description": "Bad Request"
          },
          "404": {
            "description": "Not Found"
          }
        },
        "security": [
          {
            "bearerAuth": [],
            "cookieAuth": []
          }
        ],
        "requestBody": {
          "description": "The role to remove.",
          "required": true,
          "content": {
            "application/json": {
              "schema": {
                "userId": 1,
                "role": "string",
                "gameName": "string"
              }
            },
            "application/xml": {
              "schema": {
                "userId": 1,
                "role": "string",
                "gameName": "string"
              }
            }
          }
        }
      }
    },
    "/approval/{queueType}": {
      "get": {
        "tags": [
          "Approval"
        ],
        "summary": "Get new mods & modVersions pending approval.",
        "description": "Get a list of mods & modVersions pending their first approval.",
        "parameters": [
          {
            "name": "queueType",
            "in": "path",
            "required": true,
            "schema": {
              "type": "string",
              "enum": [
                "mods",
                "modVersions",
                "edits"
              ]
            },
            "description": "The type of queue to get."
          },
          {
            "name": "gameName",
            "description": "The name of the game to get new mods for.",
            "required": true,
            "in": "query",
            "schema": {
              "type": "string"
            }
          }
        ],
        "responses": {
          "200": {
            "description": "List of mods pending first approval. The response will contain the mods, modVersions, and edits that are pending approval. Note that mods, modVersions, and edits will only be returned depending on the queueType specified. The edit objects `original` property will contain the original mod or modVersion object.",
            "content": {
              "application/json": {
                "schema": {
                  "type": "object",
                  "properties": {
                    "mods": {
                      "type": "array",
                      "items": {
                        "$ref": "#/components/schemas/ModAPIPublicResponse"
                      }
                    },
                    "modVersions": {
                      "type": "array",
                      "items": {
                        "type": "object",
                        "properties": {
                          "mod": {
                            "$ref": "#/components/schemas/ModAPIPublicResponse"
                          },
                          "modVersion": {
                            "$ref": "#/components/schemas/ModVersionDBObject"
                          }
                        }
                      }
                    },
                    "edits": {
                      "type": "array",
                      "items": {
                        "type": "object",
                        "properties": {
                          "mod": {
                            "$ref": "#/components/schemas/ModAPIPublicResponse"
                          },
                          "original": {
                            "$ref": "#/components/schemas/ModVersionDBObject"
                          },
                          "edit": {
                            "$ref": "#/components/schemas/EditApprovalQueueDBObject"
                          }
                        }
                      }
                    }
                  },
                  "xml": {
                    "name": "main"
                  }
                }
              },
              "application/xml": {
                "schema": {
                  "type": "object",
                  "properties": {
                    "mods": {
                      "type": "array",
                      "items": {
                        "$ref": "#/components/schemas/ModAPIPublicResponse"
                      }
                    },
                    "modVersions": {
                      "type": "array",
                      "items": {
                        "type": "object",
                        "properties": {
                          "mod": {
                            "$ref": "#/components/schemas/ModAPIPublicResponse"
                          },
                          "modVersion": {
                            "$ref": "#/components/schemas/ModVersionDBObject"
                          }
                        }
                      }
                    },
                    "edits": {
                      "type": "array",
                      "items": {
                        "type": "object",
                        "properties": {
                          "mod": {
                            "$ref": "#/components/schemas/ModAPIPublicResponse"
                          },
                          "original": {
                            "$ref": "#/components/schemas/ModVersionDBObject"
                          },
                          "edit": {
                            "$ref": "#/components/schemas/EditApprovalQueueDBObject"
                          }
                        }
                      }
                    }
                  },
                  "xml": {
                    "name": "main"
                  }
                }
              }
            }
          },
          "204": {
            "description": "No mods found."
          },
          "400": {
            "description": "Missing game name."
          },
          "401": {
            "description": "Unauthorized."
          }
        },
        "security": [
          {
            "bearerAuth": [],
            "cookieAuth": []
          }
        ]
      }
    },
    "/approval/mod/{modIdParam}/approve": {
      "post": {
        "tags": [
          "Approval"
        ],
        "summary": "Approve a mod.",
        "description": "Approve a mod for public visibility.",
        "parameters": [
          {
            "name": "modIdParam",
            "in": "path",
            "required": true,
            "schema": {
              "type": "string"
            },
            "description": "The id of the mod to approve."
          }
        ],
        "responses": {
          "200": {
            "description": "Mod status updated.",
            "content": {
              "application/json": {
                "schema": {
                  "$ref": "#/components/schemas/ServerMessage"
                }
              }
            }
          },
          "400": {
            "description": "Missing status.",
            "content": {
              "application/json": {
                "schema": {
                  "$ref": "#/components/schemas/ServerMessage"
                }
              }
            }
          },
          "401": {
            "description": "Unauthorized.",
            "content": {
              "application/json": {
                "schema": {
                  "$ref": "#/components/schemas/ServerMessage"
                }
              }
            }
          },
          "404": {
            "description": "Mod not found.",
            "content": {
              "application/json": {
                "schema": {
                  "$ref": "#/components/schemas/ServerMessage"
                }
              }
            }
          },
          "500": {
            "description": "Error approving mod.",
            "content": {
              "application/json": {
                "schema": {
                  "$ref": "#/components/schemas/ServerMessage"
                }
              }
            }
          }
        },
        "security": [
          {
            "bearerAuth": [],
            "cookieAuth": []
          }
        ],
        "requestBody": {
          "required": true,
          "description": "The status to set the mod to.",
          "content": {
            "application/json": {
              "schema": {
                "type": "object",
                "properties": {
                  "status": {
                    "type": "string",
                    "description": "The status to set the mod to.",
                    "example": "verified"
                  }
                }
              }
            },
            "application/xml": {
              "schema": {
                "type": "object",
                "properties": {
                  "status": {
                    "type": "string",
                    "description": "The status to set the mod to.",
                    "example": "verified"
                  }
                }
              }
            }
          }
        }
      }
    },
    "/approval/modversion/{modVersionIdParam}/approve": {
      "post": {
        "tags": [
          "Approval"
        ],
        "summary": "Approve a modVersion.",
        "description": "Approve a modVersion for public visibility.",
        "parameters": [
          {
            "name": "modVersionIdParam",
            "in": "path",
            "required": true,
            "schema": {
              "type": "string"
            },
            "description": "The id of the modVersion to approve."
          }
        ],
        "responses": {
          "200": {
            "description": "ModVersion status updated.",
            "content": {
              "application/json": {
                "schema": {
                  "$ref": "#/components/schemas/ServerMessage"
                }
              }
            }
          },
          "400": {
            "description": "Missing status.",
            "content": {
              "application/json": {
                "schema": {
                  "$ref": "#/components/schemas/ServerMessage"
                }
              }
            }
          },
          "401": {
            "description": "Unauthorized.",
            "content": {
              "application/json": {
                "schema": {
                  "$ref": "#/components/schemas/ServerMessage"
                }
              }
            }
          },
          "404": {
            "description": "ModVersion not found.",
            "content": {
              "application/json": {
                "schema": {
                  "$ref": "#/components/schemas/ServerMessage"
                }
              }
            }
          },
          "500": {
            "description": "Error approving modVersion.",
            "content": {
              "application/json": {
                "schema": {
                  "$ref": "#/components/schemas/ServerMessage"
                }
              }
            }
          }
        },
        "security": [
          {
            "bearerAuth": [],
            "cookieAuth": []
          }
        ],
        "requestBody": {
          "required": true,
          "description": "The status to set the modVersion to.",
          "content": {
            "application/json": {
              "schema": {
                "type": "object",
                "properties": {
                  "status": {
                    "type": "string",
                    "description": "The status to set the modVersion to.",
                    "example": "verified"
                  }
                }
              }
            },
            "application/xml": {
              "schema": {
                "type": "object",
                "properties": {
                  "status": {
                    "type": "string",
                    "description": "The status to set the modVersion to.",
                    "example": "verified"
                  }
                }
              }
            }
          }
        }
      }
    },
    "/approval/edit/{editIdParam}/approve": {
      "post": {
        "tags": [
          "Approval"
        ],
        "summary": "Approve an edit.",
        "description": "Approve an edit for public visibility.",
        "parameters": [
          {
            "name": "editIdParam",
            "in": "path",
            "required": true,
            "schema": {
              "type": "string"
            },
            "description": "The id of the edit to approve."
          }
        ],
        "responses": {
          "200": {
            "description": "Edit status updated."
          },
          "400": {
            "description": "Missing status."
          },
          "401": {
            "description": "Unauthorized."
          },
          "404": {
            "description": "Edit not found."
          },
          "500": {
            "description": "Error approving edit."
          }
        },
        "security": [
          {
            "bearerAuth": [],
            "cookieAuth": []
          }
        ],
        "requestBody": {
          "required": true,
          "description": "The accepted value.",
          "content": {
            "application/json": {
              "schema": {
                "type": "object",
                "properties": {
                  "accepted": {
                    "type": "boolean",
                    "description": "Whether to accept the edit or not."
                  }
                }
              }
            },
            "application/xml": {
              "schema": {
                "type": "object",
                "properties": {
                  "accepted": {
                    "type": "boolean",
                    "description": "Whether to accept the edit or not."
                  }
                }
              }
            }
          }
        }
      }
    },
    "/approval/mod/{modIdParam}": {
      "patch": {
        "tags": [
          "Approval"
        ],
        "summary": "Edit a mod in the approval queue.",
        "description": "Edit a mod in the approval queue.",
        "parameters": [
          {
            "name": "modIdParam",
            "in": "path",
            "required": true,
            "schema": {
              "type": "string"
            },
            "description": "The id of the mod to edit."
          }
        ],
        "responses": {
          "200": {
            "description": "Mod updated.",
            "content": {
              "application/json": {
                "schema": {
                  "type": "object",
                  "properties": {
                    "mod": {
                      "type": "object",
                      "properties": {}
                    }
                  },
                  "xml": {
                    "name": "main"
                  }
                }
              },
              "application/xml": {
                "schema": {
                  "type": "object",
                  "properties": {
                    "mod": {
                      "type": "object",
                      "properties": {}
                    }
                  },
                  "xml": {
                    "name": "main"
                  }
                }
              }
            }
          },
          "400": {
            "description": "No changes provided."
          },
          "401": {
            "description": "Unauthorized."
          },
          "404": {
            "description": "Mod not found."
          },
          "500": {
            "description": "Error updating mod."
          },
          "501": {
            "description": "Not Implemented"
          }
        },
        "requestBody": {
          "required": true,
          "description": "The mod object to update.",
          "content": {
            "application/json": {
              "schema": {
                "name": "string",
                "summary": "string",
                "description": "string",
                "gitUrl": "string",
                "category": "string",
                "gameName": "string",
                "authorIds": [
                  1,
                  2,
                  3
                ]
              }
            },
            "application/xml": {
              "schema": {
                "name": "string",
                "summary": "string",
                "description": "string",
                "gitUrl": "string",
                "category": "string",
                "gameName": "string",
                "authorIds": [
                  1,
                  2,
                  3
                ]
              }
            }
          }
        },
        "deprecated": true
      }
    },
    "/approval/modversion/{modVersionIdParam}": {
      "patch": {
        "tags": [
          "Approval"
        ],
        "summary": "Edit a modVersion in the approval queue.",
        "description": "Edit a modVersion in the approval queue.",
        "parameters": [
          {
            "name": "modVersionIdParam",
            "in": "path",
            "required": true,
            "schema": {
              "type": "string"
            },
            "description": "The id of the modVersion to edit."
          }
        ],
        "responses": {
          "200": {
            "description": "ModVersion updated.",
            "content": {
              "application/json": {
                "schema": {
                  "type": "object",
                  "properties": {
                    "modVersion": {
                      "type": "object",
                      "properties": {}
                    }
                  },
                  "xml": {
                    "name": "main"
                  }
                }
              },
              "application/xml": {
                "schema": {
                  "type": "object",
                  "properties": {
                    "modVersion": {
                      "type": "object",
                      "properties": {}
                    }
                  },
                  "xml": {
                    "name": "main"
                  }
                }
              }
            }
          },
          "400": {
            "description": "No changes provided."
          },
          "401": {
            "description": "Unauthorized."
          },
          "404": {
            "description": "ModVersion not found."
          },
          "500": {
            "description": "Error updating modVersion."
          },
          "501": {
            "description": "Not Implemented"
          }
        },
        "requestBody": {
          "required": true,
          "description": "The modVersion object to update.",
          "content": {
            "application/json": {
              "schema": {
                "modVersion": "string",
                "supportedGameVersionIds": [
                  1,
                  2,
                  3
                ],
                "dependencies": [
                  1,
                  2,
                  3
                ],
                "platform": "string"
              }
            },
            "application/xml": {
              "schema": {
                "modVersion": "string",
                "supportedGameVersionIds": [
                  1,
                  2,
                  3
                ],
                "dependencies": [
                  1,
                  2,
                  3
                ],
                "platform": "string"
              }
            }
          }
        },
        "deprecated": true
      }
    },
    "/approval/edit/{editIdParam}": {
      "patch": {
        "tags": [
          "Approval"
        ],
        "summary": "Edit an edit in the approval queue.",
        "description": "Edit an edit in the approval queue.",
        "parameters": [
          {
            "name": "editIdParam",
            "in": "path",
            "required": true,
            "schema": {
              "type": "string"
            },
            "description": "The id of the edit to edit."
          }
        ],
        "responses": {
          "200": {
            "description": "Edit updated.",
            "content": {
              "application/json": {
                "schema": {
                  "type": "object",
                  "properties": {
                    "message": {
                      "type": "string",
                      "example": "Edit updated."
                    },
                    "edit": {
                      "$ref": "#/components/schemas/EditApprovalQueueDBObject"
                    }
                  },
                  "xml": {
                    "name": "main"
                  }
                }
              },
              "application/xml": {
                "schema": {
                  "type": "object",
                  "properties": {
                    "message": {
                      "type": "string",
                      "example": "Edit updated."
                    },
                    "edit": {
                      "$ref": "#/components/schemas/EditApprovalQueueDBObject"
                    }
                  },
                  "xml": {
                    "name": "main"
                  }
                }
              }
            }
          },
          "400": {
            "description": "No changes provided.",
            "content": {
              "application/json": {
                "schema": {
                  "$ref": "#/components/schemas/ServerMessage"
                }
              }
            }
          },
          "401": {
            "description": "Unauthorized.",
            "content": {
              "application/json": {
                "schema": {
                  "$ref": "#/components/schemas/ServerMessage"
                }
              }
            }
          },
          "404": {
            "description": "Edit not found.",
            "content": {
              "application/json": {
                "schema": {
                  "$ref": "#/components/schemas/ServerMessage"
                }
              }
            }
          },
          "500": {
            "description": "Error updating edit.",
            "content": {
              "application/json": {
                "schema": {
                  "$ref": "#/components/schemas/ServerMessage"
                }
              }
            }
          }
        },
        "security": [
          {
            "bearerAuth": [],
            "cookieAuth": []
          }
        ],
        "requestBody": {
          "required": true,
          "description": "The edit object to update.",
          "content": {
            "application/json": {
              "schema": {
                "name": "string",
                "summary": "string",
                "description": "string",
                "gitUrl": "string",
                "category": "string",
                "gameName": "string",
                "authorIds": [
                  1,
                  2,
                  3
                ],
                "supportedGameVersionIds": [
                  1,
                  2,
                  3
                ],
                "modVersion": "string",
                "platform": "string",
                "dependencies": [
                  1,
                  2,
                  3
                ]
              }
            },
            "application/xml": {
              "schema": {
                "name": "string",
                "summary": "string",
                "description": "string",
                "gitUrl": "string",
                "category": "string",
                "gameName": "string",
                "authorIds": [
                  1,
                  2,
                  3
                ],
                "supportedGameVersionIds": [
                  1,
                  2,
                  3
                ],
                "modVersion": "string",
                "platform": "string",
                "dependencies": [
                  1,
                  2,
                  3
                ]
              }
            }
          }
        }
      }
    },
    "/approval/modVersion/{modVersionIdParam}/revoke": {
      "post": {
        "tags": [
          "Approval"
        ],
        "summary": "Revoke a modVersion",
        "description": "Revoke a modVersion\\'s verification status.\\n\\nThis will also revoke the verification status of any modVersions that depend on this modVersion.",
        "parameters": [
          {
            "name": "modVersionIdParam",
            "in": "path",
            "required": true,
            "schema": {
              "type": "string"
            },
            "description": "The id of the modVersion to revoke."
          },
          {
            "name": "allowDependants",
            "description": "Allow dependants to remain verified. This is dangerous.",
            "required": true,
            "in": "query",
            "schema": {
              "type": "boolean"
            }
          }
        ],
        "responses": {
          "200": {
            "description": "ModVersion revoked.",
            "content": {
              "application/json": {
                "schema": {
                  "$ref": "#/components/schemas/ServerMessage"
                }
              }
            }
          },
          "400": {
            "description": "Bad Request"
          },
          "404": {
            "description": "Not Found"
          }
        },
        "security": [
          {
            "bearerAuth": [],
            "cookieAuth": []
          }
        ],
        "requestBody": {
          "content": {
            "application/json": {
              "schema": {
                "type": "object",
                "properties": {
                  "allowDependants": {
                    "example": "any"
                  }
                }
              }
            }
          }
        }
      }
    },
    "/motd": {
      "get": {
        "tags": [
          "MOTD"
        ],
        "description": "",
        "parameters": [
          {
            "name": "gameName",
            "in": "query",
            "schema": {
              "type": "string"
            }
          }
        ],
        "responses": {
          "200": {
            "description": "OK"
          },
          "400": {
            "description": "Bad Request"
          }
        }
      },
      "post": {
        "tags": [
          "MOTD"
        ],
        "description": "",
        "responses": {
          "200": {
            "description": "OK"
          },
          "400": {
            "description": "Bad Request"
          }
        },
        "security": [
          {
            "bearerAuth": [],
            "cookieAuth": []
          }
        ]
      }
    },
    "/motd/{id}": {
      "delete": {
        "tags": [
          "MOTD"
        ],
        "description": "",
        "parameters": [
          {
            "name": "id",
            "in": "path",
            "required": true,
            "schema": {
              "type": "string"
            }
          }
        ],
        "responses": {
          "200": {
            "description": "OK"
          },
          "400": {
            "description": "Bad Request"
          },
          "404": {
            "description": "Not Found"
          }
        },
        "security": [
          {
            "bearerAuth": [],
            "cookieAuth": []
          }
        ]
      }
    },
    "/user": {
      "get": {
        "tags": [
          "Users"
        ],
        "summary": "Get logged in user information.",
        "description": "Get user information.",
        "responses": {
          "200": {
            "description": "Returns user information."
          },
          "401": {
            "description": "Unauthorized."
          },
          "500": {
            "description": "Internal server error."
          }
        },
        "security": [
          {
            "bearerAuth": [],
            "cookieAuth": []
          }
        ]
      }
    },
    "/user/{id}": {
      "get": {
        "tags": [
          "Users"
        ],
        "summary": "Get user information.",
        "description": "Get user information.",
        "parameters": [
          {
            "name": "id",
            "in": "path",
            "required": true,
            "schema": {
              "type": "string"
            },
            "description": "User ID."
          }
        ],
        "responses": {
          "200": {
            "description": "Returns user information."
          },
          "400": {
            "description": "Invalid parameters."
          },
          "404": {
            "description": "User not found."
          }
        }
      }
    },
    "/user/{id}/mods": {
      "get": {
        "tags": [
          "Users"
        ],
        "summary": "Get user information.",
        "description": "Get user information.",
        "parameters": [
          {
            "name": "id",
            "in": "path",
            "required": true,
            "schema": {
              "type": "string"
            },
            "description": "User ID."
          },
          {
            "name": "status",
            "description": "Status of the mod.",
            "in": "query",
            "schema": {
              "type": "string"
            }
          },
          {
            "name": "platform",
            "description": "Platform of the mod.",
            "in": "query",
            "schema": {
              "type": "string"
            }
          }
        ],
        "responses": {
          "200": {
            "description": "Returns mods."
          },
          "400": {
            "description": "Invalid parameters."
          },
          "404": {
            "description": "User not found."
          }
        },
        "security": [
          {
            "bearerAuth": [],
            "cookieAuth": []
          }
        ]
      }
    },
    "/users": {
      "get": {
        "tags": [
          "Users"
        ],
        "summary": "Get all users.",
        "description": "Get all users.",
        "parameters": [
          {
            "name": "username",
            "description": "Username to search for.",
            "in": "query",
            "schema": {
              "type": "string"
            }
          }
        ],
        "responses": {
          "200": {
            "description": "Returns all users."
          },
          "401": {
            "description": "Unauthorized"
          },
          "500": {
            "description": "Internal server error."
          }
        },
        "security": [
          {
            "bearerAuth": [],
            "cookieAuth": []
          }
        ]
      }
    },
    "/bbmStatusForBbmAlsoPinkEraAndLillieAreCuteBtwWilliamGay": {
      "get": {
        "tags": [
          "Status"
        ],
        "summary": "Get API status.",
        "description": "Get API status.",
        "responses": {
          "200": {
            "description": "Returns API status.",
            "content": {
              "application/json": {
                "schema": {
                  "$ref": "#/components/schemas/APIStatus"
                }
              },
              "application/xml": {
                "schema": {
                  "$ref": "#/components/schemas/APIStatus"
                }
              }
            }
          },
          "500": {
            "description": "Internal server error.",
            "content": {
              "application/json": {
                "schema": {
                  "type": "object",
                  "properties": {
                    "message": {
                      "type": "string",
                      "example": "Internal server error."
                    }
                  },
                  "xml": {
                    "name": "main"
                  }
                }
              },
              "application/xml": {
                "schema": {
                  "type": "object",
                  "properties": {
                    "message": {
                      "type": "string",
                      "example": "Internal server error."
                    }
                  },
                  "xml": {
                    "name": "main"
                  }
                }
              }
            }
          }
        },
        "security": [
          {
            "bearerAuth": [],
            "cookieAuth": []
          }
        ]
      }
    },
    "/ba/addGameVersion": {
      "post": {
        "tags": [
          "Bulk Actions"
        ],
        "summary": "Add a game version to multiple mod versions",
        "description": "Add a game version to multiple mod versions. Submits edits if the mod is already approved, otherwise queues an edit for approval. Requires the user to be an approver.",
        "responses": {
          "200": {
            "description": "Success",
            "content": {
              "application/json": {
                "schema": {
                  "type": "object",
                  "properties": {
                    "editIds": {
                      "type": "array",
                      "example": [
                        1,
                        2
                      ],
                      "items": {
                        "type": "number"
                      }
                    },
                    "errorIds": {
                      "type": "array",
                      "example": [
                        3
                      ],
                      "items": {
                        "type": "number"
                      }
                    },
                    "editPreformedIds": {
                      "type": "array",
                      "example": [
                        4
                      ],
                      "items": {
                        "type": "number"
                      }
                    }
                  },
                  "xml": {
                    "name": "main"
                  }
                }
              },
              "application/xml": {
                "schema": {
                  "type": "object",
                  "properties": {
                    "editIds": {
                      "type": "array",
                      "example": [
                        1,
                        2
                      ],
                      "items": {
                        "type": "number"
                      }
                    },
                    "errorIds": {
                      "type": "array",
                      "example": [
                        3
                      ],
                      "items": {
                        "type": "number"
                      }
                    },
                    "editPreformedIds": {
                      "type": "array",
                      "example": [
                        4
                      ],
                      "items": {
                        "type": "number"
                      }
                    }
                  },
                  "xml": {
                    "name": "main"
                  }
                }
              }
            }
          },
          "400": {
            "description": "Bad Request"
          },
          "404": {
            "description": "Not Found"
          }
        },
        "security": [
          {
            "bearerAuth": [],
            "cookieAuth": []
          }
        ],
        "requestBody": {
          "required": true,
          "content": {
            "application/json": {
              "schema": {
                "type": "object",
                "properties": {
                  "gameVersionId": {
                    "type": "number"
                  },
                  "modVersionIds": {
                    "type": "array",
                    "items": {
                      "type": "number"
                    }
                  }
                }
              }
            }
          }
        }
      }
    },
    "/ba/linkVersionsExclude": {
      "post": {
        "tags": [
          "Bulk Actions"
        ],
        "summary": "",
        "description": "Submits edits if the mod is already approved, otherwise queues an edit for approval. Requires the user to be an approver.",
        "responses": {
          "200": {
            "description": "Success",
            "content": {
              "application/json": {
                "schema": {
                  "type": "object",
                  "properties": {
                    "editIds": {
                      "type": "array",
                      "example": [
                        1,
                        2
                      ],
                      "items": {
                        "type": "number"
                      }
                    },
                    "errorIds": {
                      "type": "array",
                      "example": [
                        3
                      ],
                      "items": {
                        "type": "number"
                      }
                    },
                    "editPreformedIds": {
                      "type": "array",
                      "example": [
                        4
                      ],
                      "items": {
                        "type": "number"
                      }
                    }
                  },
                  "xml": {
                    "name": "main"
                  }
                }
              },
              "application/xml": {
                "schema": {
                  "type": "object",
                  "properties": {
                    "editIds": {
                      "type": "array",
                      "example": [
                        1,
                        2
                      ],
                      "items": {
                        "type": "number"
                      }
                    },
                    "errorIds": {
                      "type": "array",
                      "example": [
                        3
                      ],
                      "items": {
                        "type": "number"
                      }
                    },
                    "editPreformedIds": {
                      "type": "array",
                      "example": [
                        4
                      ],
                      "items": {
                        "type": "number"
                      }
                    }
                  },
                  "xml": {
                    "name": "main"
                  }
                }
              }
            }
          },
          "400": {
            "description": "Bad Request"
          },
          "404": {
            "description": "Not Found"
          }
        },
        "requestBody": {
          "required": true,
          "content": {
            "application/json": {
              "schema": {
                "type": "object",
                "properties": {
                  "gameVersionIdFrom": {
                    "type": "number"
                  },
                  "gameVersionIdTo": {
                    "type": "number"
                  },
                  "modVersionIdsToExclude": {
                    "type": "array",
                    "items": {
                      "type": "number"
                    }
                  }
                }
              }
            }
          }
        }
      }
    },
    "/ba/approveEdits": {
      "post": {
        "tags": [
          "Bulk Actions"
        ],
        "summary": "Approve multiple edit requests",
        "description": "Approve multiple edit requests. Requires the user to be an approver.",
        "responses": {
          "200": {
            "description": "Success",
            "content": {
              "application/json": {
                "schema": {
                  "type": "object",
                  "properties": {
                    "successIds": {
                      "type": "array",
                      "example": [
                        1,
                        2
                      ],
                      "items": {
                        "type": "number"
                      }
                    },
                    "errorIds": {
                      "type": "array",
                      "example": [
                        3
                      ],
                      "items": {
                        "type": "number"
                      }
                    }
                  },
                  "xml": {
                    "name": "main"
                  }
                }
              },
              "application/xml": {
                "schema": {
                  "type": "object",
                  "properties": {
                    "successIds": {
                      "type": "array",
                      "example": [
                        1,
                        2
                      ],
                      "items": {
                        "type": "number"
                      }
                    },
                    "errorIds": {
                      "type": "array",
                      "example": [
                        3
                      ],
                      "items": {
                        "type": "number"
                      }
                    }
                  },
                  "xml": {
                    "name": "main"
                  }
                }
              }
            }
          },
          "400": {
            "description": "Bad Request"
          },
          "404": {
            "description": "Not Found"
          }
        },
        "security": [
          {
            "bearerAuth": [],
            "cookieAuth": []
          }
        ],
        "requestBody": {
          "required": true,
          "content": {
            "application/json": {
              "schema": {
                "type": "object",
                "properties": {
                  "approve": {
                    "type": "boolean",
                    "default": true
                  },
                  "editIds": {
                    "type": "array",
                    "items": {
                      "type": "number"
                    }
                  }
                }
              }
            }
          }
        }
      }
    }
  },
  "components": {
    "securitySchemes": {
      "cookieAuth": {
        "type": "apiKey",
        "in": "cookie",
        "name": "bbm_session"
      },
      "bearerAuth": {
        "type": "http",
        "scheme": "bearer"
      }
    },
    "schemas": {
      "ModAPIPublicResponse": {
        "type": "object",
        "properties": {
          "id": {
            "type": "integer",
            "description": "The object's internal ID.",
            "example": 1,
            "minimum": 1
          },
          "name": {
            "type": "string",
            "description": "The name of the mod.",
            "example": "Example Mod"
          },
          "summary": {
            "type": "string",
            "description": "The summary of the mod.",
            "example": "This is an example mod."
          },
          "description": {
            "type": "string",
            "description": "The description of the mod. Supports markdown.",
            "example": "This is an example mod."
          },
          "gameName": {
            "type": "string",
            "description": "The name of the game this mod is for. This is used to identify the game.",
            "example": "BeatSaber",
            "default": "BeatSaber"
          },
          "category": {
            "type": "string",
            "enum": [
              "core",
              "essential",
              "library",
              "cosmetic",
              "practice",
              "gameplay",
              "streamtools",
              "ui",
              "lighting",
              "tweaks",
              "multiplayer",
              "text",
              "editor",
              "other"
            ]
          },
          "authors": {
            "type": "array",
            "items": {
              "allOf": [
                {
                  "$ref": "#/components/schemas/UserAPIPublicResponse"
                }
              ]
            }
          },
          "status": {
            "type": "string",
            "enum": [
              "private",
              "removed",
              "unverified",
              "verified"
            ]
          },
          "iconFileName": {
            "type": "string",
            "default": "default.png"
          },
          "gitUrl": {
            "type": "string"
          },
          "lastApprovedById": {
            "type": [
              "integer",
              "null"
            ],
            "default": null
          },
          "lastUpdatedById": {
            "type": "integer"
          },
          "createdAt": {
            "type": "string",
            "description": "The date the object was added to the database.",
            "example": "2023-10-01T00:00:00.000Z"
          },
          "updatedAt": {
            "type": "string",
            "description": "The date the object was last updated.",
            "example": "2023-10-01T00:00:00.000Z"
          }
        }
      },
      "ModVersionAPIPublicResponse": {
        "type": "object",
        "properties": {
          "id": {
            "type": "integer",
            "description": "The object's internal ID.",
            "example": 1,
            "minimum": 1
          },
          "modId": {
            "type": "integer",
            "description": "The parent mod's internal ID.",
            "example": 1
          },
          "modVersion": {
            "type": "string",
            "description": "The version string. This is used to identify the version of the mod. This must be SemVer compliant.",
            "example": "1.0.0"
          },
          "author": {
            "$ref": "#/components/schemas/UserAPIPublicResponse"
          },
          "platform": {
            "type": "string",
            "enum": [
              "steampc",
              "oculuspc",
              "universalpc",
              "universalquest"
            ]
          },
          "zipHash": {
            "type": "string",
            "description": "The hash of the zip file. This is used to find and download the zip file. Will be a MD5 hash.",
            "example": "34e6985de8fbf7b525fc841c2cb45786"
          },
          "contentHashes": {
            "type": "array",
            "items": {
              "type": "object",
              "properties": {
                "path": {
                  "type": "string"
                },
                "hash": {
                  "type": "string"
                }
              }
            }
          },
          "status": {
            "type": "string",
            "enum": [
              "private",
              "removed",
              "unverified",
              "verified"
            ]
          },
          "dependencies": {
            "type": "array",
            "items": {
              "type": "integer",
              "description": "The ID of the mod version this version depends on."
            }
          },
          "supportedGameVersions": {
            "type": "array",
            "items": {
              "allOf": [
                {
                  "$ref": "#/components/schemas/GameVersionAPIPublicResponse"
                }
              ]
            }
          },
          "downloadCount": {
            "type": "integer"
          },
          "createdAt": {
            "type": "string",
            "description": "The date the object was added to the database.",
            "example": "2023-10-01T00:00:00.000Z"
          },
          "updatedAt": {
            "type": "string",
            "description": "The date the object was last updated.",
            "example": "2023-10-01T00:00:00.000Z"
          }
        }
      },
      "UserAPIPublicResponse": {
        "type": "object",
        "properties": {
          "username": {
            "type": "string",
            "description": "The user's username from GitHub.",
            "example": "saeraphinx"
          },
          "githubId": {
            "type": [
              "integer",
              "null"
            ],
            "description": "The user's GitHub ID.",
            "example": 123456789
          },
          "sponsorUrl": {
            "type": [
              "string",
              "null"
            ],
            "description": "The URL to support the user's works financially.",
            "example": "https://www.patreon.com/c/beatsabermods",
            "default": null
          },
          "displayName": {
            "type": "string",
            "description": "The user's display name from GitHub. Is editable after registration, and can be different from the GitHub username/display name.",
            "example": "Saeraphinx"
          },
          "roles": {
            "type": "object",
            "properties": {
              "siteide": {
                "type": "array",
                "items": {
                  "type": "string",
                  "enum": [
                    "allpermissions",
                    "admin",
                    "poster",
                    "approver",
                    "moderator",
                    "largefiles",
                    "banned"
                  ]
                },
                "default": [],
                "example": [
                  "admin"
                ],
                "description": "Site-wide roles. Takes precedence over per-game roles."
              },
              "perGame": {
                "type": "object",
                "example": {
                  "BeatSaber": [
                    "approver"
                  ]
                }
              }
            },
            "default": {
              "siteide": [],
              "perGame": {}
            },
            "example": {
              "siteide": [
                "admin"
              ],
              "perGame": {
                "BeatSaber": [
                  "approver"
                ]
              }
            }
          },
          "bio": {
            "type": "string",
            "description": "The user's bio from GitHub. Is editable after registration. Supports markdown.",
            "example": "j"
          },
          "id": {
            "type": "integer",
            "description": "The object's internal ID.",
            "example": 1,
            "minimum": 1
          },
          "createdAt": {
            "type": "string",
            "description": "The date the object was added to the database.",
            "example": "2023-10-01T00:00:00.000Z"
          },
          "updatedAt": {
            "type": "string",
            "description": "The date the object was last updated.",
            "example": "2023-10-01T00:00:00.000Z"
          },
          "deletedAt": {
            "type": [
              "string",
              "null"
            ],
            "description": "The date the object was deleted from the database.",
            "example": "2023-10-01T00:00:00.000Z"
          }
        }
      },
      "GameVersionAPIPublicResponse": {
        "type": "object",
        "properties": {
          "gameName": {
            "type": "string",
            "description": "The name of the game this version is for. This is used to identify the game.",
            "example": "BeatSaber"
          },
          "version": {
            "type": "string",
            "description": "The version string. This is used to identify the version of the game.",
            "example": "1.0.0"
          },
          "id": {
            "type": "integer",
            "description": "The object's internal ID.",
            "example": 1,
            "minimum": 1
          },
          "createdAt": {
            "type": "string",
            "description": "The date the object was added to the database.",
            "example": "2023-10-01T00:00:00.000Z"
          },
          "updatedAt": {
            "type": "string",
            "description": "The date the object was last updated.",
            "example": "2023-10-01T00:00:00.000Z"
          },
          "deletedAt": {
            "type": [
              "string",
              "null"
            ],
            "description": "The date the object was deleted from the database.",
            "example": "2023-10-01T00:00:00.000Z"
          }
        }
      },
      "CreateEditModVersion": {
        "type": "object",
        "properties": {
          "modVersion": {
            "type": "string",
            "description": "The version string. This is used to identify the version of the mod. This must be SemVer compliant.",
            "example": "1.0.0"
          },
          "platform": {
            "type": "string",
            "enum": [
              "steampc",
              "oculuspc",
              "universalpc",
              "universalquest"
            ]
          },
          "dependencies": {
            "type": "array",
            "items": {
              "type": "integer",
              "description": "The ID of the mod version this version depends on."
            }
          },
          "supportedGameVersionIds": {
            "type": "array",
            "items": {
              "type": "integer",
              "description": "The ID of the game version this version supports."
            }
          }
        }
      },
      "CreateMod": {
        "type": "object",
        "properties": {
          "name": {
            "type": "string",
            "description": "The name of the mod.",
            "example": "Example Mod"
          },
          "summary": {
            "type": "string",
            "description": "The summary of the mod.",
            "example": "This is an example mod."
          },
          "description": {
            "type": "string",
            "description": "The description of the mod. Supports markdown.",
            "example": "This is an example mod."
          },
          "gameName": {
            "type": "string",
            "description": "The name of the game this mod is for. This is used to identify the game.",
            "example": "BeatSaber",
            "default": "BeatSaber"
          },
          "category": {
            "type": "string",
            "enum": [
              "core",
              "essential",
              "library",
              "cosmetic",
              "practice",
              "gameplay",
              "streamtools",
              "ui",
              "lighting",
              "tweaks",
              "multiplayer",
              "text",
              "editor",
              "other"
            ]
          },
          "gitUrl": {
            "type": "string"
          }
        }
      },
      "EditMod": {
        "type": "object",
        "properties": {
          "name": {
            "type": "string",
            "description": "The name of the mod.",
            "example": "Example Mod"
          },
          "summary": {
            "type": "string",
            "description": "The summary of the mod.",
            "example": "This is an example mod."
          },
          "description": {
            "type": "string",
            "description": "The description of the mod. Supports markdown.",
            "example": "This is an example mod."
          },
          "gameName": {
            "type": "string",
            "description": "The name of the game this mod is for. This is used to identify the game.",
            "example": "BeatSaber",
            "default": "BeatSaber"
          },
          "category": {
            "type": "string",
            "enum": [
              "core",
              "essential",
              "library",
              "cosmetic",
              "practice",
              "gameplay",
              "streamtools",
              "ui",
              "lighting",
              "tweaks",
              "multiplayer",
              "text",
              "editor",
              "other"
            ]
          },
          "gitUrl": {
            "type": "string"
          },
          "authorIds": {
            "type": "array",
            "items": {
              "type": "number"
            }
          }
        }
      },
      "APIStatus": {
        "type": "object",
        "properties": {
          "message": {
            "type": "string",
            "description": "Status message.",
            "example": "API is running.",
            "default": "API is running."
          },
          "veryImportantMessage": {
            "type": "string",
            "description": "Very important message.",
            "example": "pink cute, era cute, lillie cute, william gay",
            "default": "pink cute, era cute, lillie cute, william gay"
          },
          "apiVersion": {
            "type": "string",
            "description": "API version (as seen in documentation).",
            "example": "0.0.1",
            "default": "Version not found."
          },
          "gitVersion": {
            "type": "string",
            "description": "Git commit hash.",
            "example": "3d94a00",
            "default": "Version not found."
          },
          "isDocker": {
            "type": "boolean",
            "description": "Whether the API is running in Docker or not.",
            "example": true,
            "default": false
          }
        }
      },
      "ModDBObject": {
        "type": "object",
        "properties": {
          "name": {
            "type": "string",
            "description": "The name of the mod.",
            "example": "Example Mod"
          },
          "summary": {
            "type": "string",
            "description": "The summary of the mod.",
            "example": "This is an example mod."
          },
          "description": {
            "type": "string",
            "description": "The description of the mod. Supports markdown.",
            "example": "This is an example mod."
          },
          "gameName": {
            "type": "string",
            "description": "The name of the game this mod is for. This is used to identify the game.",
            "example": "BeatSaber",
            "default": "BeatSaber"
          },
          "category": {
            "type": "string",
            "enum": [
              "core",
              "essential",
              "library",
              "cosmetic",
              "practice",
              "gameplay",
              "streamtools",
              "ui",
              "lighting",
              "tweaks",
              "multiplayer",
              "text",
              "editor",
              "other"
            ]
          },
          "authorIds": {
            "type": "array",
            "items": {
              "type": "number"
            }
          },
          "status": {
            "type": "string",
            "enum": [
              "private",
              "removed",
              "unverified",
              "verified"
            ]
          },
          "iconFileName": {
            "type": "string",
            "default": "default.png"
          },
          "gitUrl": {
            "type": "string"
          },
          "lastApprovedById": {
            "type": [
              "integer",
              "null"
            ],
            "default": null
          },
          "lastUpdatedById": {
            "type": "integer"
          },
          "id": {
            "type": "integer",
            "description": "The object's internal ID.",
            "example": 1,
            "minimum": 1
          },
          "createdAt": {
            "type": "string",
            "description": "The date the object was added to the database.",
            "example": "2023-10-01T00:00:00.000Z"
          },
          "updatedAt": {
            "type": "string",
            "description": "The date the object was last updated.",
            "example": "2023-10-01T00:00:00.000Z"
          },
          "deletedAt": {
            "type": [
              "string",
              "null"
            ],
            "description": "The date the object was deleted from the database.",
            "example": "2023-10-01T00:00:00.000Z"
          }
        }
      },
      "ModVersionDBObject": {
        "type": "object",
        "properties": {
          "modId": {
            "type": "integer",
            "description": "The parent mod's internal ID.",
            "example": 1
          },
          "modVersion": {
            "type": "string",
            "description": "The version string. This is used to identify the version of the mod. This must be SemVer compliant.",
            "example": "1.0.0"
          },
          "authorId": {
            "type": "integer",
            "description": "The ID of the user who authored this version."
          },
          "platform": {
            "type": "string",
            "enum": [
              "steampc",
              "oculuspc",
              "universalpc",
              "universalquest"
            ]
          },
          "zipHash": {
            "type": "string",
            "description": "The hash of the zip file. This is used to find and download the zip file. Will be a MD5 hash.",
            "example": "34e6985de8fbf7b525fc841c2cb45786"
          },
          "contentHashes": {
            "type": "array",
            "items": {
              "type": "object",
              "properties": {
                "path": {
                  "type": "string"
                },
                "hash": {
                  "type": "string"
                }
              }
            }
          },
          "status": {
            "type": "string",
            "enum": [
              "private",
              "removed",
              "unverified",
              "verified"
            ]
          },
          "dependencies": {
            "type": "array",
            "items": {
              "type": "integer",
              "description": "The ID of the mod version this version depends on."
            }
          },
          "supportedGameVersionIds": {
            "type": "array",
            "items": {
              "type": "integer",
              "description": "The ID of the game version this version supports."
            }
          },
          "downloadCount": {
            "type": "integer"
          },
          "fileSize": {
            "type": "integer",
            "description": "The size of the file in bytes.",
            "example": 12345678,
            "default": 0
          },
          "id": {
            "type": "integer",
            "description": "The object's internal ID.",
            "example": 1,
            "minimum": 1
          },
          "createdAt": {
            "type": "string",
            "description": "The date the object was added to the database.",
            "example": "2023-10-01T00:00:00.000Z"
          },
          "updatedAt": {
            "type": "string",
            "description": "The date the object was last updated.",
            "example": "2023-10-01T00:00:00.000Z"
          },
          "deletedAt": {
            "type": [
              "string",
              "null"
            ],
            "description": "The date the object was deleted from the database.",
            "example": "2023-10-01T00:00:00.000Z"
          }
        }
      },
      "UserDBObject": {
        "type": "object",
        "properties": {
          "username": {
            "type": "string",
            "description": "The user's username from GitHub.",
            "example": "saeraphinx"
          },
          "githubId": {
            "type": [
              "integer",
              "null"
            ],
            "description": "The user's GitHub ID.",
            "example": 123456789
          },
          "sponsorUrl": {
            "type": [
              "string",
              "null"
            ],
            "description": "The URL to support the user's works financially.",
            "example": "https://www.patreon.com/c/beatsabermods",
            "default": null
          },
          "displayName": {
            "type": "string",
            "description": "The user's display name from GitHub. Is editable after registration, and can be different from the GitHub username/display name.",
            "example": "Saeraphinx"
          },
          "roles": {
            "type": "object",
            "properties": {
              "siteide": {
                "type": "array",
                "items": {
                  "type": "string",
                  "enum": [
                    "allpermissions",
                    "admin",
                    "poster",
                    "approver",
                    "moderator",
                    "largefiles",
                    "banned"
                  ]
                },
                "default": [],
                "example": [
                  "admin"
                ],
                "description": "Site-wide roles. Takes precedence over per-game roles."
              },
              "perGame": {
                "type": "object",
                "example": {
                  "BeatSaber": [
                    "approver"
                  ]
                }
              }
            },
            "default": {
              "siteide": [],
              "perGame": {}
            },
            "example": {
              "siteide": [
                "admin"
              ],
              "perGame": {
                "BeatSaber": [
                  "approver"
                ]
              }
            }
          },
          "bio": {
            "type": "string",
            "description": "The user's bio from GitHub. Is editable after registration. Supports markdown.",
            "example": "j"
          },
          "id": {
            "type": "integer",
            "description": "The object's internal ID.",
            "example": 1,
            "minimum": 1
          },
          "createdAt": {
            "type": "string",
            "description": "The date the object was added to the database.",
            "example": "2023-10-01T00:00:00.000Z"
          },
          "updatedAt": {
            "type": "string",
            "description": "The date the object was last updated.",
            "example": "2023-10-01T00:00:00.000Z"
          },
          "deletedAt": {
            "type": [
              "string",
              "null"
            ],
            "description": "The date the object was deleted from the database.",
            "example": "2023-10-01T00:00:00.000Z"
          }
        }
      },
      "GameVersionDBObject": {
        "type": "object",
        "properties": {
          "gameName": {
            "type": "string",
            "description": "The name of the game this version is for. This is used to identify the game.",
            "example": "BeatSaber"
          },
          "version": {
            "type": "string",
            "description": "The version string. This is used to identify the version of the game.",
            "example": "1.0.0"
          },
          "id": {
            "type": "integer",
            "description": "The object's internal ID.",
            "example": 1,
            "minimum": 1
          },
          "createdAt": {
            "type": "string",
            "description": "The date the object was added to the database.",
            "example": "2023-10-01T00:00:00.000Z"
          },
          "updatedAt": {
            "type": "string",
            "description": "The date the object was last updated.",
            "example": "2023-10-01T00:00:00.000Z"
          },
          "deletedAt": {
            "type": [
              "string",
              "null"
            ],
            "description": "The date the object was deleted from the database.",
            "example": "2023-10-01T00:00:00.000Z"
          }
        }
      },
      "EditApprovalQueueDBObject": {
        "type": "object",
        "properties": {
          "submitterId": {
            "type": "integer",
            "description": "The ID of the user who submitted this edit."
          },
          "objectId": {
            "type": "integer",
            "description": "The ID of the object being edited."
          },
          "objectTableName": {
            "type": "string",
            "description": "The name of the table that objectId belongs to."
          },
          "object": {
            "type": "object",
            "properties": {
              "modVersion": {
                "type": "string",
                "description": "The version string. This is used to identify the version of the mod. This must be SemVer compliant.",
                "example": "1.0.0"
              },
              "platform": {
                "type": "string",
                "enum": [
                  "steampc",
                  "oculuspc",
                  "universalpc",
                  "universalquest"
                ]
              },
              "dependnecies": {
                "type": "array",
                "items": {
                  "type": "integer",
                  "description": "The ID of the mod version this version depends on."
                }
              },
              "supportedGameVersionIds": {
                "type": "array",
                "items": {
                  "type": "integer",
                  "description": "The ID of the game version this version supports."
                }
              },
              "name": {
                "type": "string",
                "description": "The name of the mod.",
                "example": "Example Mod"
              },
              "summary": {
                "type": "string",
                "description": "The summary of the mod.",
                "example": "This is an example mod."
              },
              "description": {
                "type": "string",
                "description": "The description of the mod. Supports markdown.",
                "example": "This is an example mod."
              },
              "gameName": {
                "type": "string",
                "description": "The name of the game this mod is for. This is used to identify the game.",
                "example": "BeatSaber",
                "default": "BeatSaber"
              },
              "category": {
                "type": "string",
                "enum": [
                  "core",
                  "essential",
                  "library",
                  "cosmetic",
                  "practice",
                  "gameplay",
                  "streamtools",
                  "ui",
                  "lighting",
                  "tweaks",
                  "multiplayer",
                  "text",
                  "editor",
                  "other"
                ]
              },
              "authorIds": {
                "type": "array",
                "items": {
                  "type": "number"
                }
              },
              "gitUrl": {
                "type": "string"
              }
            }
          },
          "approverId": {
            "type": [
              "integer",
              "null"
            ],
            "description": "The ID of the user who approved this edit.",
            "default": null,
            "example": 1
          },
          "approved": {
            "type": [
              "boolean",
              "null"
            ],
            "description": "Whether the edit has been approved or not.",
            "example": false,
            "default": null
          },
          "id": {
            "type": "integer",
            "description": "The object's internal ID.",
            "example": 1,
            "minimum": 1
          },
          "createdAt": {
            "type": "string",
            "description": "The date the object was added to the database.",
            "example": "2023-10-01T00:00:00.000Z"
          },
          "updatedAt": {
            "type": "string",
            "description": "The date the object was last updated.",
            "example": "2023-10-01T00:00:00.000Z"
          },
          "deletedAt": {
            "type": [
              "string",
              "null"
            ],
            "description": "The date the object was deleted from the database.",
            "example": "2023-10-01T00:00:00.000Z"
          }
        }
      },
      "ServerMessage": {
        "type": "object",
        "description": "A simple message from the server. Indicates anything from a successful operation to an error message. Most, if not all, endpoints will return this in the event of an error.",
        "properties": {
          "message": {
            "type": "string",
            "description": "The message to be displayed."
          }
        },
        "additionalProperties": true,
        "example": {
          "message": "string"
        }
      }
    }
  }
}<|MERGE_RESOLUTION|>--- conflicted
+++ resolved
@@ -1238,22 +1238,13 @@
         }
       }
     },
-<<<<<<< HEAD
-    "/admin/sortgameversions": {
-=======
     "/admin/database/loadBlankFileSizes": {
->>>>>>> ecad8b66
       "post": {
         "tags": [
           "Admin"
         ],
-<<<<<<< HEAD
-        "summary": "Sort all Game Versions in all mod versions.",
-        "description": "Sort all Game Versions in all mod versions.",
-=======
         "summary": "Load blank file sizes into the database.",
         "description": "Check each record in the modVersions table. If the file size is 0, attempt to get the file size from the zip file.",
->>>>>>> ecad8b66
         "responses": {
           "200": {
             "description": "OK"
