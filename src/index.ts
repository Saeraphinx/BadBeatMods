--- conflicted
+++ resolved
@@ -1,10 +1,6 @@
-<<<<<<< HEAD
 /* eslint-disable @typescript-eslint/no-unused-vars */
 /* eslint-disable no-console */
-import express from 'express';
-=======
 import express, { Request } from 'express';
->>>>>>> 06efebfa
 import session, { SessionOptions } from 'express-session';
 import MemoryStore from 'memorystore';
 import connectSqlite3 from 'connect-sqlite3';
@@ -180,10 +176,13 @@
         }
     ));
 
-<<<<<<< HEAD
     let invalidAttempts: string[] = [];
     apiRouter.use(async (req, res, next) => {
         if (req.session.userId || Config.flags.enableGithubPAT == false) {
+            req.bbmAuth = {
+                userId: req.session.userId,
+                isApiAuth: false,
+            };
             next();
         } else {
             passport.authenticate(`bearer`, { session: false }, (err:any, user:any) => {
@@ -191,8 +190,12 @@
                     return res.status(401).send({ message: `Unauthorized` });
                 }
                 if (user && user.id) {
-                    req.session.userId = user.id;
-                    req.session.goodMorning47YourTargetIsThisSession = true;
+                    req.bbmAuth = {
+                        userId: user.id,
+                        isApiAuth: true,
+                    };
+                    //req.session.userId = user.id;
+                    //req.session.goodMorning47YourTargetIsThisSession = true;
                 }
                 next();
             })(req, res, next);
@@ -201,45 +204,9 @@
 
     app.use((req, res, next) => {
         if (Config.devmode) {
-            if (Config.authBypass) {
-                req.session.userId = 1;
-                req.session.goodMorning47YourTargetIsThisSession = true;
-            }
             if (!req.url.includes(`hashlookup`)) {
                 Logger.winston.log(`http`, `${req.method} ${req.url}`);
             }
-=======
-let invalidAttempts: string[] = [];
-apiRouter.use(async (req, res, next) => {
-    if (req.session.userId || Config.flags.enableGithubPAT == false) {
-        req.bbmAuth = {
-            userId: req.session.userId,
-            isApiAuth: false,
-        };
-        next();
-    } else {
-        passport.authenticate(`bearer`, { session: false }, (err:any, user:any) => {
-            if (err) {
-                return res.status(401).send({ message: `Unauthorized` });
-            }
-            if (user && user.id) {
-                req.bbmAuth = {
-                    userId: user.id,
-                    isApiAuth: true,
-                };
-                //req.session.userId = user.id;
-                //req.session.goodMorning47YourTargetIsThisSession = true;
-            }
-            next();
-        })(req, res, next);
-    }
-});
-
-app.use((req, res, next) => {
-    if (Config.devmode) {
-        if (!req.url.includes(`hashlookup`)) {
-            Logger.winston.log(`http`, `${req.method} ${req.url}`);
->>>>>>> 06efebfa
         }
         next();
     });
@@ -357,19 +324,7 @@
         return res.status(500).send({message: `Server error`});
     });
 
-    // destroy the auth session if its marked to be destoryed
-    app.use((req, res, next) => {
-        if (req.session.goodMorning47YourTargetIsThisSession) {
-            req.session.destroy((err) => {
-                if (err) {
-                    Logger.error(`Error destroying session: ${err}`);
-                }
-            });
-        }
-        next();
-    });
-
-<<<<<<< HEAD
+
     process.on(`exit`, (code) => {
         Logger.log(`Process exiting with code ${code}`);
     });
@@ -385,66 +340,6 @@
         DatabaseHelper.database.sequelize.close();
         process.exit(0);
     });
-=======
-new CDNRoutes(cdnRouter);
-
-
-app.use(Config.server.apiRoute, apiRouter);
-app.use(Config.server.cdnRoute, cdnRouter);
-
-app.disable(`x-powered-by`);
-// catch all unknown routes and return a 404
-// eslint-disable-next-line @typescript-eslint/no-unused-vars
-apiRouter.use((req, res, next) => {
-    return res.status(404).send({message: `Unknown route.`});
-});
-// eslint-disable-next-line @typescript-eslint/no-unused-vars
-cdnRouter.use((req, res, next) => {
-    return res.status(404).send({message: `Unknown route.`});
-});
-// eslint-disable-next-line @typescript-eslint/no-unused-vars
-apiRouter.use((err:any, req:any, res:any, next:any) => {
-    Logger.error(err.stack);
-    return res.status(500).send({message: `Server error`});
-});
-// eslint-disable-next-line @typescript-eslint/no-unused-vars
-cdnRouter.use((err:any, req:any, res:any, next:any) => {
-    Logger.error(err.stack);
-    return res.status(500).send({message: `Server error`});
-});
-
-
-process.on(`exit`, (code) => {
-    Logger.log(`Process exiting with code ${code}`);
-});
-
-process.on(`SIGTERM`, () => {
-    Logger.log(`Received SIGTERM, exiting.`);
-    DatabaseHelper.database.sequelize.close();
-    process.exit(0);
-});
-
-process.on(`SIGINT`, () => {
-    Logger.log(`Received SIGINT, exiting.`);
-    DatabaseHelper.database.sequelize.close();
-    process.exit(0);
-});
-
-process.on(`SIGQUIT`, () => {
-    Logger.log(`Received SIGQUIT, exiting.`);
-    DatabaseHelper.database.sequelize.close();
-    process.exit(0);
-});
-
-process.on(`unhandledRejection`, (reason: Error | any, promise: Promise<any>) => {
-    if (reason instanceof Error) {
-        Logger.error(`Unhandled promise rejection:${reason.name}\n${reason.message}\n${reason.stack}`);
-    } else {
-        Logger.error(`Unhandled promise rejection:${reason}\n`);
-    }
-    process.exit(1);
-});
->>>>>>> 06efebfa
 
     process.on(`SIGQUIT`, () => {
         Logger.log(`Received SIGQUIT, exiting.`);
